#ifndef NOFITPOLY_HPP
#define NOFITPOLY_HPP

#include <cassert>

// For caching nfps
#include <unordered_map>

// For parallel for
#include <functional>
#include <iterator>
#include <future>
#include <atomic>

#ifndef NDEBUG
#include <iostream>
#endif
#include "placer_boilerplate.hpp"
#include "../geometry_traits_nfp.hpp"
#include "libnest2d/optimizer.hpp"

#include "tools/svgtools.hpp"

namespace libnest2d {

namespace __parallel {

using std::function;
using std::iterator_traits;
template<class It>
using TIteratorValue = typename iterator_traits<It>::value_type;

template<class Iterator>
inline void enumerate(
        Iterator from, Iterator to,
        function<void(TIteratorValue<Iterator>, unsigned)> fn,
        std::launch policy = std::launch::deferred | std::launch::async)
{
    auto N = to-from;
    std::vector<std::future<void>> rets(N);

    auto it = from;
    for(unsigned b = 0; b < N; b++) {
        rets[b] = std::async(policy, fn, *it++, b);
    }

    for(unsigned fi = 0; fi < rets.size(); ++fi) rets[fi].wait();
}

}

namespace __itemhash {

using Key = size_t;

template<class S>
Key hash(const _Item<S>& item) {
    using Point = TPoint<S>;
    using Segment = _Segment<Point>;

    static const int N = 26;
    static const int M = N*N - 1;

    std::string ret;
    auto& rhs = item.rawShape();
    auto& ctr = sl::getContour(rhs);
    auto it = ctr.begin();
    auto nx = std::next(it);

    double circ = 0;
    while(nx != ctr.end()) {
        Segment seg(*it++, *nx++);
        Radians a = seg.angleToXaxis();
        double deg = Degrees(a);
        int ms = 'A', ls = 'A';
        while(deg > N) { ms++; deg -= N; }
        ls += int(deg);
        ret.push_back(char(ms)); ret.push_back(char(ls));
        circ += seg.length();
    }

    it = ctr.begin(); nx = std::next(it);

    while(nx != ctr.end()) {
        Segment seg(*it++, *nx++);
        auto l = int(M * seg.length() / circ);
        int ms = 'A', ls = 'A';
        while(l > N) { ms++; l -= N; }
        ls += l;
        ret.push_back(char(ms)); ret.push_back(char(ls));
    }

    return std::hash<std::string>()(ret);
}

template<class S>
using Hash = std::unordered_map<Key, nfp::NfpResult<S>>;

}

namespace strategies {

template<class RawShape>
struct NfpPConfig {

    using ItemGroup = _ItemGroup<_Item<RawShape>>;

    enum class Alignment {
        CENTER,
        BOTTOM_LEFT,
        BOTTOM_RIGHT,
        TOP_LEFT,
        TOP_RIGHT,
    };

    /// Which angles to try out for better results.
    std::vector<Radians> rotations;

    /// Where to align the resulting packed pile.
    Alignment alignment;

    /// Where to start putting objects in the bin.
    Alignment starting_point;

    /**
     * @brief A function object representing the fitting function in the
     * placement optimization process. (Optional)
     *
     * This is the most versatile tool to configure the placer. The fitting
     * function is evaluated many times when a new item is being placed into the
     * bin. The output should be a rated score of the new item's position.
     *
     * This is not a mandatory option as there is a default fitting function
     * that will optimize for the best pack efficiency. With a custom fitting
     * function you can e.g. influence the shape of the arranged pile.
     *
     * \param shapes The first parameter is a container with all the placed
     * polygons excluding the current candidate. You can calculate a bounding
     * box or convex hull on this pile of polygons without the candidate item
     * or push back the candidate item into the container and then calculate
     * some features.
     *
     * \param item The second parameter is the candidate item.
     *
     * \param remaining A container with the remaining items waiting to be
     * placed. You can use some features about the remaining items to alter to
     * score of the current placement. If you know that you have to leave place
     * for other items as well, that might influence your decision about where
     * the current candidate should be placed. E.g. imagine three big circles
     * which you want to place into a box: you might place them in a triangle
     * shape which has the maximum pack density. But if there is a 4th big
     * circle than you won't be able to pack it. If you knew apriori that
     * there four circles are to be placed, you would have placed the first 3
     * into an L shape. This parameter can be used to make these kind of
     * decisions (for you or a more intelligent AI).
     *
     */
    std::function<double(const nfp::Shapes<RawShape>&, const _Item<RawShape>&,
                         const ItemGroup&)>
    object_function;

    /**
     * @brief The quality of search for an optimal placement.
     * This is a compromise slider between quality and speed. Zero is the
     * fast and poor solution while 1.0 is the slowest but most accurate.
     */
    float accuracy = 0.65f;

    /**
     * @brief If you want to see items inside other item's holes, you have to
     * turn this switch on.
     *
     * This will only work if a suitable nfp implementation is provided.
     * The library has no such implementation right now.
     */
    bool explore_holes = false;

    /**
     * @brief If true, use all CPUs available. Run on a single core otherwise.
     */
    bool parallel = true;

    NfpPConfig(): rotations({0.0, Pi/2.0, Pi, 3*Pi/2}),
        alignment(Alignment::CENTER), starting_point(Alignment::CENTER) {}
};

/**
 * A class for getting a point on the circumference of the polygon (in log time)
 *
 * This is a transformation of the provided polygon to be able to pinpoint
 * locations on the circumference. The optimizer will pass a floating point
 * value e.g. within <0,1> and we have to transform this value quickly into a
 * coordinate on the circumference. By definition 0 should yield the first
 * vertex and 1.0 would be the last (which should coincide with first).
 *
 * We also have to make this work for the holes of the captured polygon.
 */
template<class RawShape> class EdgeCache {
    using Vertex = TPoint<RawShape>;
    using Coord = TCoord<Vertex>;
    using Edge = _Segment<Vertex>;

    struct ContourCache {
        mutable std::vector<double> corners;
        std::vector<Edge> emap;
        std::vector<double> distances;
        double full_distance = 0;
    } contour_;

    std::vector<ContourCache> holes_;

    double accuracy_ = 1.0;

    void createCache(const RawShape& sh) {
        {   // For the contour
            auto first = shapelike::cbegin(sh);
            auto next = std::next(first);
            auto endit = shapelike::cend(sh);

            contour_.distances.reserve(shapelike::contourVertexCount(sh));

            while(next != endit) {
                contour_.emap.emplace_back(*(first++), *(next++));
                contour_.full_distance += contour_.emap.back().length();
                contour_.distances.push_back(contour_.full_distance);
            }
        }

        for(auto& h : shapelike::holes(sh)) { // For the holes
            auto first = h.begin();
            auto next = std::next(first);
            auto endit = h.end();

            ContourCache hc;
            hc.distances.reserve(endit - first);

            while(next != endit) {
                hc.emap.emplace_back(*(first++), *(next++));
                hc.full_distance += hc.emap.back().length();
                hc.distances.push_back(hc.full_distance);
            }

            holes_.push_back(hc);
        }
    }

    size_t stride(const size_t N) const {
        using std::round;
        using std::pow;

        return static_cast<Coord>(
                    round(N/pow(N, pow(accuracy_, 1.0/3.0)))
                );
    }

    void fetchCorners() const {
        if(!contour_.corners.empty()) return;

        const auto N = contour_.distances.size();
        const auto S = stride(N);

        contour_.corners.reserve(N / S + 1);
        contour_.corners.emplace_back(0.0);
        auto N_1 = N-1;
        contour_.corners.emplace_back(0.0);
        for(size_t i = 0; i < N_1; i += S) {
            contour_.corners.emplace_back(
                    contour_.distances.at(i) / contour_.full_distance);
        }
    }

    void fetchHoleCorners(unsigned hidx) const {
        auto& hc = holes_[hidx];
        if(!hc.corners.empty()) return;

        const auto N = hc.distances.size();
        auto N_1 = N-1;
        const auto S = stride(N);
        hc.corners.reserve(N / S + 1);
        hc.corners.emplace_back(0.0);
        for(size_t i = 0; i < N_1; i += S) {
            hc.corners.emplace_back(
                    hc.distances.at(i) / hc.full_distance);
        }
    }

    inline Vertex coords(const ContourCache& cache, double distance) const {
        assert(distance >= .0 && distance <= 1.0);

        // distance is from 0.0 to 1.0, we scale it up to the full length of
        // the circumference
        double d = distance*cache.full_distance;

        auto& distances = cache.distances;

        // Magic: we find the right edge in log time
        auto it = std::lower_bound(distances.begin(), distances.end(), d);
        auto idx = it - distances.begin();      // get the index of the edge
        auto edge = cache.emap[idx];         // extrac the edge

        // Get the remaining distance on the target edge
        auto ed = d - (idx > 0 ? *std::prev(it) : 0 );
        auto angle = edge.angleToXaxis();
        Vertex ret = edge.first();

        // Get the point on the edge which lies in ed distance from the start
        ret += { static_cast<Coord>(std::round(ed*std::cos(angle))),
                 static_cast<Coord>(std::round(ed*std::sin(angle))) };

        return ret;
    }

public:

    using iterator = std::vector<double>::iterator;
    using const_iterator = std::vector<double>::const_iterator;

    inline EdgeCache() = default;

    inline EdgeCache(const _Item<RawShape>& item)
    {
        createCache(item.transformedShape());
    }

    inline EdgeCache(const RawShape& sh)
    {
        createCache(sh);
    }

    /// Resolution of returned corners. The stride is derived from this value.
    void accuracy(double a /* within <0.0, 1.0>*/) { accuracy_ = a; }

    /**
     * @brief Get a point on the circumference of a polygon.
     * @param distance A relative distance from the starting point to the end.
     * Can be from 0.0 to 1.0 where 0.0 is the starting point and 1.0 is the
     * closing point (which should be eqvivalent with the starting point with
     * closed polygons).
     * @return Returns the coordinates of the point lying on the polygon
     * circumference.
     */
    inline Vertex coords(double distance) const {
        return coords(contour_, distance);
    }

    inline Vertex coords(unsigned hidx, double distance) const {
        assert(hidx < holes_.size());
        return coords(holes_[hidx], distance);
    }

    inline double circumference() const BP2D_NOEXCEPT {
        return contour_.full_distance;
    }

    inline double circumference(unsigned hidx) const BP2D_NOEXCEPT {
        return holes_[hidx].full_distance;
    }

    /// Get the normalized distance values for each vertex
    inline const std::vector<double>& corners() const BP2D_NOEXCEPT {
        fetchCorners();
        return contour_.corners;
    }

    /// corners for a specific hole
    inline const std::vector<double>&
    corners(unsigned holeidx) const BP2D_NOEXCEPT {
        fetchHoleCorners(holeidx);
        return holes_[holeidx].corners;
    }

    /// The number of holes in the abstracted polygon
    inline size_t holeCount() const BP2D_NOEXCEPT { return holes_.size(); }

};

template<nfp::NfpLevel lvl>
struct Lvl { static const nfp::NfpLevel value = lvl; };

template<class RawShape>
inline void correctNfpPosition(nfp::NfpResult<RawShape>& nfp,
                               const _Item<RawShape>& stationary,
                               const _Item<RawShape>& orbiter)
{
    // The provided nfp is somewhere in the dark. We need to get it
    // to the right position around the stationary shape.
    // This is done by choosing the leftmost lowest vertex of the
    // orbiting polygon to be touched with the rightmost upper
    // vertex of the stationary polygon. In this configuration, the
    // reference vertex of the orbiting polygon (which can be dragged around
    // the nfp) will be its rightmost upper vertex that coincides with the
    // rightmost upper vertex of the nfp. No proof provided other than Jonas
    // Lindmark's reasoning about the reference vertex of nfp in his thesis
    // ("No fit polygon problem" - section 2.1.9)

    auto touch_sh = stationary.rightmostTopVertex();
    auto touch_other = orbiter.leftmostBottomVertex();
    auto dtouch = touch_sh - touch_other;
    auto top_other = orbiter.rightmostTopVertex() + dtouch;
    auto dnfp = top_other - nfp.second; // nfp.second is the nfp reference point
    shapelike::translate(nfp.first, dnfp);
}

template<class RawShape>
inline void correctNfpPosition(nfp::NfpResult<RawShape>& nfp,
                               const RawShape& stationary,
                               const _Item<RawShape>& orbiter)
{
    auto touch_sh = nfp::rightmostUpVertex(stationary);
    auto touch_other = orbiter.leftmostBottomVertex();
    auto dtouch = touch_sh - touch_other;
    auto top_other = orbiter.rightmostTopVertex() + dtouch;
    auto dnfp = top_other - nfp.second;
    shapelike::translate(nfp.first, dnfp);
}

template<class RawShape, class Circle = _Circle<TPoint<RawShape>> >
Circle minimizeCircle(const RawShape& sh) {
    using Point = TPoint<RawShape>;
    using Coord = TCoord<Point>;

    auto& ctr = sl::getContour(sh);
    if(ctr.empty()) return {{0, 0}, 0};

    auto bb = sl::boundingBox(sh);
    auto capprx = bb.center();
    auto rapprx = pl::distance(bb.minCorner(), bb.maxCorner());


    opt::StopCriteria stopcr;
    stopcr.max_iterations = 100;
    stopcr.relative_score_difference = 1e-3;
    opt::TOptimizer<opt::Method::L_SUBPLEX> solver(stopcr);

    std::vector<double> dists(ctr.size(), 0);

    auto result = solver.optimize_min(
        [capprx, rapprx, &ctr, &dists](double xf, double yf) {
            auto xt = Coord( std::round(getX(capprx) + rapprx*xf) );
            auto yt = Coord( std::round(getY(capprx) + rapprx*yf) );

            Point centr(xt, yt);

            unsigned i = 0;
            for(auto v : ctr) {
                dists[i++] = pl::distance(v, centr);
            }

            auto mit = std::max_element(dists.begin(), dists.end());

            assert(mit != dists.end());

            return *mit;
        },
        opt::initvals(0.0, 0.0),
        opt::bound(-1.0, 1.0), opt::bound(-1.0, 1.0)
    );

    double oxf = std::get<0>(result.optimum);
    double oyf = std::get<1>(result.optimum);
    auto xt = Coord( std::round(getX(capprx) + rapprx*oxf) );
    auto yt = Coord( std::round(getY(capprx) + rapprx*oyf) );

    Point cc(xt, yt);
    auto r = result.score;

    return {cc, r};
}

template<class RawShape>
_Circle<TPoint<RawShape>> boundingCircle(const RawShape& sh) {
    return minimizeCircle(sh);
}

template<class RawShape, class TBin = _Box<TPoint<RawShape>>>
class _NofitPolyPlacer: public PlacerBoilerplate<_NofitPolyPlacer<RawShape, TBin>,
        RawShape, TBin, NfpPConfig<RawShape>> {

    using Base = PlacerBoilerplate<_NofitPolyPlacer<RawShape, TBin>,
    RawShape, TBin, NfpPConfig<RawShape>>;

    DECLARE_PLACER(Base)

    using Box = _Box<TPoint<RawShape>>;

    using MaxNfpLevel = nfp::MaxNfpLevel<RawShape>;

    using ItemKeys = std::vector<__itemhash::Key>;

    // Norming factor for the optimization function
    const double norm_;

    // Caching calculated nfps
    __itemhash::Hash<RawShape> nfpcache_;

    // Storing item hash keys
    ItemKeys item_keys_;

public:

    using Pile = nfp::Shapes<RawShape>;

    inline explicit _NofitPolyPlacer(const BinType& bin):
        Base(bin),
        norm_(std::sqrt(sl::area(bin))) {}

    _NofitPolyPlacer(const _NofitPolyPlacer&) = default;
    _NofitPolyPlacer& operator=(const _NofitPolyPlacer&) = default;

#ifndef BP2D_COMPILER_MSVC12 // MSVC2013 does not support default move ctors
    _NofitPolyPlacer(_NofitPolyPlacer&&) BP2D_NOEXCEPT = default;
    _NofitPolyPlacer& operator=(_NofitPolyPlacer&&) BP2D_NOEXCEPT = default;
#endif

    static inline double overfit(const Box& bb, const RawShape& bin) {
        auto bbin = sl::boundingBox(bin);
        auto d = bbin.center() - bb.center();
        _Rectangle<RawShape> rect(bb.width(), bb.height());
        rect.translate(bb.minCorner() + d);
        return sl::isInside(rect.transformedShape(), bin) ? -1.0 : 1;
    }

    static inline double overfit(const RawShape& chull, const RawShape& bin) {
        auto bbch = sl::boundingBox(chull);
        auto bbin = sl::boundingBox(bin);
        auto d =  bbch.center() - bbin.center();
        auto chullcpy = chull;
        sl::translate(chullcpy, d);
        return sl::isInside(chullcpy, bin) ? -1.0 : 1.0;
    }

    static inline double overfit(const RawShape& chull, const Box& bin)
    {
        auto bbch = sl::boundingBox(chull);
        return overfit(bbch, bin);
    }

    static inline double overfit(const Box& bb, const Box& bin)
    {
        auto wdiff = double(bb.width() - bin.width());
        auto hdiff = double(bb.height() - bin.height());
        double diff = 0;
        if(wdiff > 0) diff += wdiff;
        if(hdiff > 0) diff += hdiff;
        return diff;
    }

    static inline double overfit(const Box& bb, const _Circle<Vertex>& bin)
    {
        double boxr = 0.5*pl::distance(bb.minCorner(), bb.maxCorner());
        double diff = boxr - bin.radius();
        return diff;
    }

    static inline double overfit(const RawShape& chull,
                                const _Circle<Vertex>& bin)
    {
        double r = boundingCircle(chull).radius();
        double diff = r - bin.radius();
        return diff;
    }

    template<class Range = ConstItemRange<typename Base::DefaultIter>>
    PackResult trypack(Item& item,
                        const Range& remaining = Range()) {
        auto result = _trypack(item, remaining);

        // Experimental
        // if(!result) repack(item, result);

        return result;
    }

    ~_NofitPolyPlacer() {
        clearItems();
    }

    inline void clearItems() {
        finalAlign(bin_);
        Base::clearItems();
    }

private:

    using Shapes = TMultiShape<RawShape>;
    using ItemRef = std::reference_wrapper<Item>;
    using ItemWithHash = const std::pair<ItemRef, __itemhash::Key>;

    Shapes calcnfp(const ItemWithHash itsh, Lvl<nfp::NfpLevel::CONVEX_ONLY>)
    {
        using namespace nfp;

        Shapes nfps;
        const Item& trsh = itsh.first;
    //    nfps.reserve(polygons.size());

//        unsigned idx = 0;
        for(Item& sh : items_) {

//            auto ik = item_keys_[idx++] + itsh.second;
//            auto fnd = nfpcache_.find(ik);

//            nfp::NfpResult<RawShape> subnfp_r;
//            if(fnd == nfpcache_.end()) {

                auto subnfp_r = noFitPolygon<NfpLevel::CONVEX_ONLY>(
                                sh.transformedShape(), trsh.transformedShape());
//                nfpcache_[ik] = subnfp_r;
//            } else {
//                subnfp_r = fnd->second;
//            }

            correctNfpPosition(subnfp_r, sh, trsh);

    //        nfps.emplace_back(subnfp_r.first);
            nfps = nfp::merge(nfps, subnfp_r.first);
        }

    //    nfps = nfp::merge(nfps);

        return nfps;
    }

    template<class Level>
    Shapes calcnfp( const ItemWithHash itsh, Level)
    { // Function for arbitrary level of nfp implementation
        using namespace nfp;

        Shapes nfps;
        const Item& trsh = itsh.first;

        auto& orb = trsh.transformedShape();
        bool orbconvex = trsh.isContourConvex();

        for(Item& sh : items_) {
            nfp::NfpResult<RawShape> subnfp;
            auto& stat = sh.transformedShape();

            if(sh.isContourConvex() && orbconvex)
                subnfp = nfp::noFitPolygon<NfpLevel::CONVEX_ONLY>(stat, orb);
            else if(orbconvex)
                subnfp = nfp::noFitPolygon<NfpLevel::ONE_CONVEX>(stat, orb);
            else
                subnfp = nfp::noFitPolygon<Level::value>(stat, orb);

            correctNfpPosition(subnfp, sh, trsh);

            nfps = nfp::merge(nfps, subnfp.first);
        }

        return nfps;
    }

    // Very much experimental
    void repack(Item& item, PackResult& result) {

        if((sl::area(bin_) - this->filledArea()) >= item.area()) {
            auto prev_func = config_.object_function;

            unsigned iter = 0;
            ItemGroup backup_rf = items_;
            std::vector<Item> backup_cpy;
            for(Item& itm : items_) backup_cpy.emplace_back(itm);

            auto ofn = [this, &item, &result, &iter, &backup_cpy, &backup_rf]
                    (double ratio)
            {
                auto& bin = bin_;
                iter++;
                config_.object_function = [bin, ratio](
                        nfp::Shapes<RawShape>& pile,
                        const Item& item,
                        const ItemGroup& /*remaining*/)
                {
                    pile.emplace_back(item.transformedShape());
                    auto ch = sl::convexHull(pile);
                    auto pbb = sl::boundingBox(pile);
                    pile.pop_back();

                    double parea = 0.5*(sl::area(ch) + sl::area(pbb));

                    double pile_area = std::accumulate(
                                pile.begin(), pile.end(), item.area(),
                                [](double sum, const RawShape& sh){
                        return sum + sl::area(sh);
                    });

                    // The pack ratio -- how much is the convex hull occupied
                    double pack_rate = (pile_area)/parea;

                    // ratio of waste
                    double waste = 1.0 - pack_rate;

                    // Score is the square root of waste. This will extend the
                    // range of good (lower) values and shrink the range of bad
                    // (larger) values.
                    auto wscore = std::sqrt(waste);


                    auto ibb = item.boundingBox();
                    auto bbb = sl::boundingBox(bin);
                    auto c = ibb.center();
                    double norm = 0.5*pl::distance(bbb.minCorner(),
                                                   bbb.maxCorner());

                    double dscore = pl::distance(c, pbb.center()) / norm;

                    return ratio*wscore + (1.0 - ratio) * dscore;
                };

                auto bb = sl::boundingBox(bin);
                double norm = bb.width() + bb.height();

                auto items = items_;
                clearItems();
                auto it = items.begin();
                while(auto pr = _trypack(*it++)) {
                    this->accept(pr); if(it == items.end()) break;
                }

                auto count_diff = items.size() - items_.size();
                double score = count_diff;

                if(count_diff == 0) {
                    result = _trypack(item);

                    if(result) {
                        std::cout << "Success" << std::endl;
                        score = 0.0;
                    } else {
                        score += result.overfit() / norm;
                    }
                } else {
                    result = PackResult();
                    items_ = backup_rf;
                    for(unsigned i = 0; i < items_.size(); i++) {
                        items_[i].get() = backup_cpy[i];
                    }
                }

                std::cout << iter << " repack result: " << score << " "
                          << ratio << " " << count_diff << std::endl;

                return score;
            };

                opt::StopCriteria stopcr;
                stopcr.max_iterations = 30;
                stopcr.stop_score = 1e-20;
                opt::TOptimizer<opt::Method::L_SUBPLEX> solver(stopcr);
                solver.optimize_min(ofn, opt::initvals(0.5),
                                    opt::bound(0.0, 1.0));

            // optimize
            config_.object_function = prev_func;
        }

    }

    struct Optimum {
        double relpos;
        unsigned nfpidx;
        int hidx;
        Optimum(double pos, unsigned nidx):
            relpos(pos), nfpidx(nidx), hidx(-1) {}
        Optimum(double pos, unsigned nidx, int holeidx):
            relpos(pos), nfpidx(nidx), hidx(holeidx) {}
    };

    class Optimizer: public opt::TOptimizer<opt::Method::L_SUBPLEX> {
    public:
        Optimizer() {
            opt::StopCriteria stopcr;
            stopcr.max_iterations = 200;
            stopcr.relative_score_difference = 1e-20;
            this->stopcr_ = stopcr;
        }
    };

    using Edges = EdgeCache<RawShape>;

    template<class Range = ConstItemRange<typename Base::DefaultIter>>
    PackResult _trypack(
            Item& item,
            const Range& remaining = Range()) {

        PackResult ret;

        bool can_pack = false;
        double best_overfit = std::numeric_limits<double>::max();

        auto remlist = ItemGroup(remaining.from, remaining.to);
        size_t itemhash = __itemhash::hash(item);

        if(items_.empty()) {
            setInitialPosition(item);
            best_overfit = overfit(item.transformedShape(), bin_);
            can_pack = best_overfit <= 0;
        } else {

            double global_score = std::numeric_limits<double>::max();

            auto initial_tr = item.translation();
            auto initial_rot = item.rotation();
            Vertex final_tr = {0, 0};
            Radians final_rot = initial_rot;
            Shapes nfps;

            for(auto rot : config_.rotations) {

                item.translation(initial_tr);
                item.rotation(initial_rot + rot);

                // place the new item outside of the print bed to make sure
                // it is disjunct from the current merged pile
                placeOutsideOfBin(item);

                nfps = calcnfp({item, itemhash}, Lvl<MaxNfpLevel::value>());

                auto iv = item.referenceVertex();

                auto startpos = item.translation();

                std::vector<Edges> ecache;
                ecache.reserve(nfps.size());

                for(auto& nfp : nfps ) {
                    ecache.emplace_back(nfp);
                    ecache.back().accuracy(config_.accuracy);
                }

                Shapes pile;
                pile.reserve(items_.size()+1);
                // double pile_area = 0;
                for(Item& mitem : items_) {
                    pile.emplace_back(mitem.transformedShape());
                    // pile_area += mitem.area();
                }

                auto merged_pile = nfp::merge(pile);
                auto& bin = bin_;
                double norm = norm_;

                // This is the kernel part of the object function that is
                // customizable by the library client
                auto _objfunc = config_.object_function?
                            config_.object_function :
                            [norm, /*pile_area,*/ bin, merged_pile](
                                const Pile& /*pile*/,
                                const Item& item,
                                const ItemGroup& /*remaining*/)
                {
                    auto ibb = item.boundingBox();
                    auto binbb = sl::boundingBox(bin);
                    auto mp = merged_pile;
                    mp.emplace_back(item.transformedShape());
                    auto fullbb = sl::boundingBox(mp);

                    double score = pl::distance(ibb.center(), binbb.center());
                    score /= norm;

                    double miss = overfit(fullbb, bin);
                    miss = miss > 0? miss : 0;
                    score += std::pow(miss, 2);

                    return score;
                };

                // Our object function for placement
                auto rawobjfunc =
                        [item, _objfunc, iv,
                         startpos, remlist, pile] (Vertex v)
                {
                    auto d = v - iv;
                    d += startpos;
                    Item itm = item;
                    itm.translation(d);

                    return _objfunc(pile, itm, remlist);
                };

                auto getNfpPoint = [&ecache](const Optimum& opt)
                {
                    return opt.hidx < 0? ecache[opt.nfpidx].coords(opt.relpos) :
                            ecache[opt.nfpidx].coords(opt.hidx, opt.relpos);
                };

                auto boundaryCheck =
                    [&merged_pile, &getNfpPoint, &item, &bin, &iv, &startpos]
                    (const Optimum& o)
                {
                    auto v = getNfpPoint(o);
                    auto d = v - iv;
                    d += startpos;
                    item.translation(d);

                    merged_pile.emplace_back(item.transformedShape());
                    auto chull = sl::convexHull(merged_pile);
                    merged_pile.pop_back();

                    return overfit(chull, bin);
                };

<<<<<<< HEAD
                opt::StopCriteria stopcr;
                stopcr.max_iterations = 200;
                stopcr.relative_score_difference = 1e-20;
                opt::TOptimizer<opt::Method::L_SUBPLEX> solver(stopcr);

=======
>>>>>>> 7b790e80
                Optimum optimum(0, 0);
                double best_score = std::numeric_limits<double>::max();
                std::launch policy = std::launch::deferred;
                if(config_.parallel) policy |= std::launch::async;

                using OptResult = opt::Result<double>;
                using OptResults = std::vector<OptResult>;

                // Local optimization with the four polygon corners as
                // starting points
                for(unsigned ch = 0; ch < ecache.size(); ch++) {
                    auto& cache = ecache[ch];

                    auto contour_ofn = [rawobjfunc, getNfpPoint, ch]
                            (double relpos)
                    {
                        return rawobjfunc(getNfpPoint(Optimum(relpos, ch)));
                    };

                    OptResults results(cache.corners().size());

                    __parallel::enumerate(
                                cache.corners().begin(),
                                cache.corners().end(),
                                [&contour_ofn, &results]
                                (double pos, unsigned n)
                    {
                        Optimizer solver;
                        try {
                            results[n] = solver.optimize_min(contour_ofn,
                                            opt::initvals<double>(pos),
                                            opt::bound<double>(0, 1.0)
                                            );
                        } catch(std::exception& e) {
                            derr() << "ERROR: " << e.what() << "\n";
                        }
                    }, policy);

                    auto resultcomp =
                            []( const OptResult& r1, const OptResult& r2 ) {
                        return r1.score < r2.score;
                    };

                    auto mr = *std::min_element(results.begin(), results.end(),
                                                resultcomp);

                    if(mr.score < best_score) {
                        Optimum o(std::get<0>(mr.optimum), ch, -1);
                        double miss = boundaryCheck(o);
                        if(miss <= 0) {
                            best_score = mr.score;
                            optimum = o;
                        } else {
                            best_overfit = std::min(miss, best_overfit);
                        }
                    }

                    for(unsigned hidx = 0; hidx < cache.holeCount(); ++hidx) {
                        auto hole_ofn =
                                [rawobjfunc, getNfpPoint, ch, hidx]
                                (double pos)
                        {
                            Optimum opt(pos, ch, hidx);
                            return rawobjfunc(getNfpPoint(opt));
                        };

                        results.clear();
                        results.resize(cache.corners(hidx).size());

                        // TODO : use parallel for
                        __parallel::enumerate(cache.corners(hidx).begin(),
                                      cache.corners(hidx).end(),
                                      [&hole_ofn, &results]
                                      (double pos, unsigned n)
                        {
                            Optimizer solver;
                            try {
                                results[n] = solver.optimize_min(hole_ofn,
                                                opt::initvals<double>(pos),
                                                opt::bound<double>(0, 1.0)
                                                );

                            } catch(std::exception& e) {
                                derr() << "ERROR: " << e.what() << "\n";
                            }
                        }, policy);

                        auto hmr = *std::min_element(results.begin(),
                                                    results.end(),
                                                    resultcomp);

                        if(hmr.score < best_score) {
                            Optimum o(std::get<0>(hmr.optimum),
                                      ch, hidx);
                            double miss = boundaryCheck(o);
                            if(miss <= 0.0) {
                                best_score = hmr.score;
                                optimum = o;
                            } else {
                                best_overfit = std::min(miss, best_overfit);
                            }
                        }
                    }
                }

                if( best_score < global_score ) {
                    auto d = getNfpPoint(optimum) - iv;
                    d += startpos;
                    final_tr = d;
                    final_rot = initial_rot + rot;
                    can_pack = true;
                    global_score = best_score;
                }
            }

            item.translation(final_tr);
            item.rotation(final_rot);
        }

        if(can_pack) {
            ret = PackResult(item);
            item_keys_.emplace_back(itemhash);
        } else {
            ret = PackResult(best_overfit);
        }

        return ret;
    }

    inline void finalAlign(const RawShape& pbin) {
        auto bbin = sl::boundingBox(pbin);
        finalAlign(bbin);
    }

    inline void finalAlign(_Circle<TPoint<RawShape>> cbin) {
        if(items_.empty()) return;
        nfp::Shapes<RawShape> m;
        m.reserve(items_.size());
        for(Item& item : items_) m.emplace_back(item.transformedShape());

        auto c = boundingCircle(sl::convexHull(m));

        auto d = cbin.center() - c.center();
        for(Item& item : items_) item.translate(d);
    }

    inline void finalAlign(Box bbin) {
        if(items_.empty()) return;
        nfp::Shapes<RawShape> m;
        m.reserve(items_.size());
        for(Item& item : items_) m.emplace_back(item.transformedShape());
        auto&& bb = sl::boundingBox(m);

        Vertex ci, cb;

        switch(config_.alignment) {
        case Config::Alignment::CENTER: {
            ci = bb.center();
            cb = bbin.center();
            break;
        }
        case Config::Alignment::BOTTOM_LEFT: {
            ci = bb.minCorner();
            cb = bbin.minCorner();
            break;
        }
        case Config::Alignment::BOTTOM_RIGHT: {
            ci = {getX(bb.maxCorner()), getY(bb.minCorner())};
            cb = {getX(bbin.maxCorner()), getY(bbin.minCorner())};
            break;
        }
        case Config::Alignment::TOP_LEFT: {
            ci = {getX(bb.minCorner()), getY(bb.maxCorner())};
            cb = {getX(bbin.minCorner()), getY(bbin.maxCorner())};
            break;
        }
        case Config::Alignment::TOP_RIGHT: {
            ci = bb.maxCorner();
            cb = bbin.maxCorner();
            break;
        }
        }

        auto d = cb - ci;
        for(Item& item : items_) item.translate(d);
    }

    void setInitialPosition(Item& item) {
        Box&& bb = item.boundingBox();
        Vertex ci, cb;
        auto bbin = sl::boundingBox(bin_);

        switch(config_.starting_point) {
        case Config::Alignment::CENTER: {
            ci = bb.center();
            cb = bbin.center();
            break;
        }
        case Config::Alignment::BOTTOM_LEFT: {
            ci = bb.minCorner();
            cb = bbin.minCorner();
            break;
        }
        case Config::Alignment::BOTTOM_RIGHT: {
            ci = {getX(bb.maxCorner()), getY(bb.minCorner())};
            cb = {getX(bbin.maxCorner()), getY(bbin.minCorner())};
            break;
        }
        case Config::Alignment::TOP_LEFT: {
            ci = {getX(bb.minCorner()), getY(bb.maxCorner())};
            cb = {getX(bbin.minCorner()), getY(bbin.maxCorner())};
            break;
        }
        case Config::Alignment::TOP_RIGHT: {
            ci = bb.maxCorner();
            cb = bbin.maxCorner();
            break;
        }
        }

        auto d = cb - ci;
        item.translate(d);
    }

    void placeOutsideOfBin(Item& item) {
        auto&& bb = item.boundingBox();
        Box binbb = sl::boundingBox(bin_);

        Vertex v = { getX(bb.maxCorner()), getY(bb.minCorner()) };

        Coord dx = getX(binbb.maxCorner()) - getX(v);
        Coord dy = getY(binbb.maxCorner()) - getY(v);

        item.translate({dx, dy});
    }

};


}
}

#endif // NOFITPOLY_H<|MERGE_RESOLUTION|>--- conflicted
+++ resolved
@@ -901,14 +901,6 @@
                     return overfit(chull, bin);
                 };
 
-<<<<<<< HEAD
-                opt::StopCriteria stopcr;
-                stopcr.max_iterations = 200;
-                stopcr.relative_score_difference = 1e-20;
-                opt::TOptimizer<opt::Method::L_SUBPLEX> solver(stopcr);
-
-=======
->>>>>>> 7b790e80
                 Optimum optimum(0, 0);
                 double best_score = std::numeric_limits<double>::max();
                 std::launch policy = std::launch::deferred;
