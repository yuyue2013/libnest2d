#ifndef NOFITPOLY_HPP
#define NOFITPOLY_HPP

#ifndef NDEBUG
#include <iostream>
#endif
#include "placer_boilerplate.hpp"
#include "../geometry_traits_nfp.hpp"
#include "libnest2d/optimizer.hpp"
#include <cassert>

#include "tools/svgtools.hpp"

namespace libnest2d { namespace strategies {

template<class RawShape>
struct NfpPConfig {

    enum class Alignment {
        CENTER,
        BOTTOM_LEFT,
        BOTTOM_RIGHT,
        TOP_LEFT,
        TOP_RIGHT,
    };

    /// Which angles to try out for better results.
    std::vector<Radians> rotations;

    /// Where to align the resulting packed pile.
    Alignment alignment;

    /// Where to start putting objects in the bin.
    Alignment starting_point;

    /**
     * @brief A function object representing the fitting function in the
     * placement optimization process. (Optional)
     *
     * This is the most versatile tool to configure the placer. The fitting
     * function is evaluated many times when a new item is being placed into the
     * bin. The output should be a rated score of the new item's position.
     *
     * This is not a mandatory option as there is a default fitting function
     * that will optimize for the best pack efficiency. With a custom fitting
     * function you can e.g. influence the shape of the arranged pile.
     *
     * \param shapes The first parameter is a container with all the placed
     * polygons excluding the current candidate. You can calculate a bounding
     * box or convex hull on this pile of polygons without the candidate item
     * or push back the candidate item into the container and then calculate
     * some features.
     *
     * \param item The second parameter is the candidate item.
     *
     * \param occupied_area The third parameter is the sum of areas of the
     * items in the first parameter so you don't have to iterate through them
     * if you only need their area.
     *
     * \param norm A norming factor for physical dimensions. E.g. if your score
     * is the distance between the item and the bin center, you should divide
     * that distance with the norming factor. If the score is an area than
     * divide it with the square of the norming factor. Imagine it as a unit of
     * distance.
     *
     * \param penality The fifth parameter is the amount of minimum penality if
     * the arranged pile would't fit into the bin. You can use the wouldFit()
     * function to check this. Note that the pile can be outside the bin's
     * boundaries while the placement algorithm is running. Your job is only to
     * check if the pile could be translated into a position in the bin where
     * all the items would be inside. For a box shaped bin you can use the
     * pile's bounding box to check whether it's width and height is small
     * enough. If the pile would not fit, you have to make sure that the
     * resulting score will be higher then the penality value. A good solution
     * would be to set score = 2*penality-score in case the pile wouldn't fit
     * into the bin.
     *
     */
    std::function<double(Nfp::Shapes<RawShape>&, const _Item<RawShape>&,
                         double, double, double)>
    object_function;

    /**
     * @brief The quality of search for an optimal placement.
     * This is a compromise slider between quality and speed. Zero is the
     * fast and poor solution while 1.0 is the slowest but most accurate.
     */
    float accuracy = 1.0;

    /**
     * @brief If you want to see items inside other item's holes, you have to
     * turn this switch on.
     *
     * This will only work if a suitable nfp implementation is provided.
     * The library has no such implementation right now.
     */
    bool explore_holes = false;

    NfpPConfig(): rotations({0.0, Pi/2.0, Pi, 3*Pi/2}),
        alignment(Alignment::CENTER), starting_point(Alignment::CENTER) {}
};

/**
 * A class for getting a point on the circumference of the polygon (in log time)
 *
 * This is a transformation of the provided polygon to be able to pinpoint
 * locations on the circumference. The optimizer will pass a floating point
 * value e.g. within <0,1> and we have to transform this value quickly into a
 * coordinate on the circumference. By definition 0 should yield the first
 * vertex and 1.0 would be the last (which should coincide with first).
 *
 * We also have to make this work for the holes of the captured polygon.
 */
template<class RawShape> class EdgeCache {
    using Vertex = TPoint<RawShape>;
    using Coord = TCoord<Vertex>;
    using Edge = _Segment<Vertex>;

    struct ContourCache {
        mutable std::vector<double> corners;
        std::vector<Edge> emap;
        std::vector<double> distances;
        double full_distance = 0;
    } contour_;

    std::vector<ContourCache> holes_;

    double accuracy_ = 1.0;

    void createCache(const RawShape& sh) {
        {   // For the contour
            auto first = ShapeLike::cbegin(sh);
            auto next = std::next(first);
            auto endit = ShapeLike::cend(sh);

            contour_.distances.reserve(ShapeLike::contourVertexCount(sh));

            while(next != endit) {
                contour_.emap.emplace_back(*(first++), *(next++));
                contour_.full_distance += contour_.emap.back().length();
                contour_.distances.push_back(contour_.full_distance);
            }
        }

        for(auto& h : ShapeLike::holes(sh)) { // For the holes
            auto first = h.begin();
            auto next = std::next(first);
            auto endit = h.end();

            ContourCache hc;
            hc.distances.reserve(endit - first);

            while(next != endit) {
                hc.emap.emplace_back(*(first++), *(next++));
                hc.full_distance += hc.emap.back().length();
                hc.distances.push_back(hc.full_distance);
            }

            holes_.push_back(hc);
        }
    }

    size_t stride(const size_t N) const {
        using std::ceil;
        using std::round;
        using std::pow;

        return static_cast<Coord>(
                    round( N/(ceil(pow(accuracy_, 2)*(N-1)) + 1) )
                );
    }

    void fetchCorners() const {
        if(!contour_.corners.empty()) return;

<<<<<<< HEAD
        contour_.corners.reserve(contour_.distances.size() / 3 + 1);
        for(size_t i = 0; i < contour_.distances.size() - 1; i += 3) {
=======
        const auto N = contour_.distances.size();
        const auto S = stride(N);

        contour_.corners.reserve(N / S + 1);
        auto N_1 = N-1;
        for(size_t i = 0; i < N_1; i += S) {
>>>>>>> 2d78b721
            contour_.corners.emplace_back(
                    contour_.distances.at(i) / contour_.full_distance);
        }
    }

    void fetchHoleCorners(unsigned hidx) const {
        auto& hc = holes_[hidx];
        if(!hc.corners.empty()) return;

<<<<<<< HEAD
        hc.corners.reserve(hc.distances.size() / 3 + 1);
        for(size_t i = 0; i < hc.distances.size() - 1; i += 3) {
=======
        const auto N = hc.distances.size();
        const auto S = stride(N);
        auto N_1 = N-1;
        hc.corners.reserve(N / S + 1);
        for(size_t i = 0; i < N_1; i += S) {
>>>>>>> 2d78b721
            hc.corners.emplace_back(
                    hc.distances.at(i) / hc.full_distance);
        }
    }

    inline Vertex coords(const ContourCache& cache, double distance) const {
        assert(distance >= .0 && distance <= 1.0);

        // distance is from 0.0 to 1.0, we scale it up to the full length of
        // the circumference
        double d = distance*cache.full_distance;

        auto& distances = cache.distances;

        // Magic: we find the right edge in log time
        auto it = std::lower_bound(distances.begin(), distances.end(), d);
        auto idx = it - distances.begin();      // get the index of the edge
        auto edge = cache.emap[idx];         // extrac the edge

        // Get the remaining distance on the target edge
        auto ed = d - (idx > 0 ? *std::prev(it) : 0 );
        auto angle = edge.angleToXaxis();
        Vertex ret = edge.first();

        // Get the point on the edge which lies in ed distance from the start
        ret += { static_cast<Coord>(std::round(ed*std::cos(angle))),
                 static_cast<Coord>(std::round(ed*std::sin(angle))) };

        return ret;
    }

public:

    using iterator = std::vector<double>::iterator;
    using const_iterator = std::vector<double>::const_iterator;

    inline EdgeCache() = default;

    inline EdgeCache(const _Item<RawShape>& item)
    {
        createCache(item.transformedShape());
    }

    inline EdgeCache(const RawShape& sh)
    {
        createCache(sh);
    }

    /// Resolution of returned corners. The stride is derived from this value.
    void accuracy(double a /* within <0.0, 1.0>*/) { accuracy_ = a; }

    /**
     * @brief Get a point on the circumference of a polygon.
     * @param distance A relative distance from the starting point to the end.
     * Can be from 0.0 to 1.0 where 0.0 is the starting point and 1.0 is the
     * closing point (which should be eqvivalent with the starting point with
     * closed polygons).
     * @return Returns the coordinates of the point lying on the polygon
     * circumference.
     */
    inline Vertex coords(double distance) const {
        return coords(contour_, distance);
    }

    inline Vertex coords(unsigned hidx, double distance) const {
        assert(hidx < holes_.size());
        return coords(holes_[hidx], distance);
    }

    inline double circumference() const BP2D_NOEXCEPT {
        return contour_.full_distance;
    }

    inline double circumference(unsigned hidx) const BP2D_NOEXCEPT {
        return holes_[hidx].full_distance;
    }

    /// Get the normalized distance values for each vertex
    inline const std::vector<double>& corners() const BP2D_NOEXCEPT {
        fetchCorners();
        return contour_.corners;
    }

    /// corners for a specific hole
    inline const std::vector<double>&
    corners(unsigned holeidx) const BP2D_NOEXCEPT {
        fetchHoleCorners(holeidx);
        return holes_[holeidx].corners;
    }

    /// The number of holes in the abstracted polygon
    inline size_t holeCount() const BP2D_NOEXCEPT { return holes_.size(); }

};

template<NfpLevel lvl>
struct Lvl { static const NfpLevel value = lvl; };

template<class RawShape>
inline void correctNfpPosition(Nfp::NfpResult<RawShape>& nfp,
                               const _Item<RawShape>& stationary,
                               const _Item<RawShape>& orbiter)
{
    // The provided nfp is somewhere in the dark. We need to get it
    // to the right position around the stationary shape.
    // This is done by choosing the leftmost lowest vertex of the
    // orbiting polygon to be touched with the rightmost upper
    // vertex of the stationary polygon. In this configuration, the
    // reference vertex of the orbiting polygon (which can be dragged around
    // the nfp) will be its rightmost upper vertex that coincides with the
    // rightmost upper vertex of the nfp. No proof provided other than Jonas
    // Lindmark's reasoning about the reference vertex of nfp in his thesis
    // ("No fit polygon problem" - section 2.1.9)

    auto touch_sh = stationary.rightmostTopVertex();
    auto touch_other = orbiter.leftmostBottomVertex();
    auto dtouch = touch_sh - touch_other;
    auto top_other = orbiter.rightmostTopVertex() + dtouch;
    auto dnfp = top_other - nfp.second; // nfp.second is the nfp reference point
    ShapeLike::translate(nfp.first, dnfp);
}

template<class RawShape>
inline void correctNfpPosition(Nfp::NfpResult<RawShape>& nfp,
                               const RawShape& stationary,
                               const _Item<RawShape>& orbiter)
{
    auto touch_sh = Nfp::rightmostUpVertex(stationary);
    auto touch_other = orbiter.leftmostBottomVertex();
    auto dtouch = touch_sh - touch_other;
    auto top_other = orbiter.rightmostTopVertex() + dtouch;
    auto dnfp = top_other - nfp.second;
    ShapeLike::translate(nfp.first, dnfp);
}

template<class RawShape, class Container>
Nfp::Shapes<RawShape> nfp( const Container& polygons,
                           const _Item<RawShape>& trsh,
                           Lvl<NfpLevel::CONVEX_ONLY>)
{
    using Item = _Item<RawShape>;

    Nfp::Shapes<RawShape> nfps;

    //int pi = 0;
    for(Item& sh : polygons) {
        auto subnfp_r = Nfp::noFitPolygon<NfpLevel::CONVEX_ONLY>(
                            sh.transformedShape(), trsh.transformedShape());
        #ifndef NDEBUG
            auto vv = ShapeLike::isValid(sh.transformedShape());
            assert(vv.first);

            auto vnfp = ShapeLike::isValid(subnfp_r.first);
            assert(vnfp.first);
        #endif

        correctNfpPosition(subnfp_r, sh, trsh);

        nfps = Nfp::merge(nfps, subnfp_r.first);

//        double SCALE = 1000000;
//        using SVGWriter = svg::SVGWriter<RawShape>;
//        SVGWriter::Config conf;
//        conf.mm_in_coord_units = SCALE;
//        SVGWriter svgw(conf);
//        Box bin(250*SCALE, 210*SCALE);
//        svgw.setSize(bin);
//        for(int i = 0; i <= pi; i++) svgw.writeItem(polygons[i]);
//        svgw.writeItem(trsh);
////        svgw.writeItem(Item(subnfp_r.first));
//        for(auto& n : nfps) svgw.writeItem(Item(n));
//        svgw.save("nfpout");
//        pi++;
    }

    return nfps;
}

template<class RawShape, class Container, class Level>
Nfp::Shapes<RawShape> nfp( const Container& polygons,
                           const _Item<RawShape>& trsh,
                           Level)
{
    using Item = _Item<RawShape>;

    Nfp::Shapes<RawShape> nfps;

    auto& orb = trsh.transformedShape();
    bool orbconvex = trsh.isContourConvex();

    for(Item& sh : polygons) {
        Nfp::NfpResult<RawShape> subnfp;
        auto& stat = sh.transformedShape();

        if(sh.isContourConvex() && orbconvex)
            subnfp = Nfp::noFitPolygon<NfpLevel::CONVEX_ONLY>(stat, orb);
        else if(orbconvex)
            subnfp = Nfp::noFitPolygon<NfpLevel::ONE_CONVEX>(stat, orb);
        else
            subnfp = Nfp::noFitPolygon<Level::value>(stat, orb);

        correctNfpPosition(subnfp, sh, trsh);

        nfps = Nfp::merge(nfps, subnfp.first);
    }

    return nfps;


//    using Item = _Item<RawShape>;
//    using sl = ShapeLike;

//    Nfp::Shapes<RawShape> nfps, stationary;

//    for(Item& sh : polygons) {
//        stationary = Nfp::merge(stationary, sh.transformedShape());
//    }

//    for(RawShape& sh : stationary) {

////        auto vv = sl::isValid(sh);
////        std::cout << vv.second << std::endl;


//        Nfp::NfpResult<RawShape> subnfp;
//        bool shconvex = sl::isConvex<RawShape>(sl::getContour(sh));
//        if(shconvex && trsh.isContourConvex()) {
//            subnfp = Nfp::noFitPolygon<NfpLevel::CONVEX_ONLY>(
//                        sh, trsh.transformedShape());
//        } else if(trsh.isContourConvex()) {
//            subnfp = Nfp::noFitPolygon<NfpLevel::ONE_CONVEX>(
//                        sh, trsh.transformedShape());
//        }
//        else {
//            subnfp = Nfp::noFitPolygon<Level::value>( sh,
//                                                      trsh.transformedShape());
//        }

//        correctNfpPosition(subnfp, sh, trsh);

//        nfps = Nfp::merge(nfps, subnfp.first);
//    }

//    return nfps;
}

template<class RawShape, class TBin = _Box<TPoint<RawShape>>>
class _NofitPolyPlacer: public PlacerBoilerplate<_NofitPolyPlacer<RawShape, TBin>,
        RawShape, TBin, NfpPConfig<RawShape>> {

    using Base = PlacerBoilerplate<_NofitPolyPlacer<RawShape, TBin>,
    RawShape, TBin, NfpPConfig<RawShape>>;

    DECLARE_PLACER(Base)

    using Box = _Box<TPoint<RawShape>>;

    const double norm_;
    const double penality_;

    using MaxNfpLevel = Nfp::MaxNfpLevel<RawShape>;
    using sl = ShapeLike;

public:

    using Pile = Nfp::Shapes<RawShape>;

    inline explicit _NofitPolyPlacer(const BinType& bin):
        Base(bin),
        norm_(std::sqrt(sl::area<RawShape>(bin))),
        penality_(1e6*norm_) {}

    _NofitPolyPlacer(const _NofitPolyPlacer&) = default;
    _NofitPolyPlacer& operator=(const _NofitPolyPlacer&) = default;

#ifndef BP2D_COMPILER_MSVC12 // MSVC2013 does not support default move ctors
    _NofitPolyPlacer(_NofitPolyPlacer&&) BP2D_NOEXCEPT = default;
    _NofitPolyPlacer& operator=(_NofitPolyPlacer&&) BP2D_NOEXCEPT = default;
#endif

    bool static inline wouldFit(const Box& bb, const RawShape& bin) {
        auto bbin = sl::boundingBox<RawShape>(bin);
        auto d = bbin.center() - bb.center();
        _Rectangle<RawShape> rect(bb.width(), bb.height());
        rect.translate(bb.minCorner() + d);
        return sl::isInside<RawShape>(rect.transformedShape(), bin);
    }

    bool static inline wouldFit(const RawShape& chull, const RawShape& bin) {
        auto bbch = sl::boundingBox<RawShape>(chull);
        auto bbin = sl::boundingBox<RawShape>(bin);
        auto d = bbin.center() - bbch.center();
        auto chullcpy = chull;
        sl::translate(chullcpy, d);
        return sl::isInside<RawShape>(chullcpy, bin);
    }

    bool static inline wouldFit(const RawShape& chull, const Box& bin)
    {
        auto bbch = sl::boundingBox<RawShape>(chull);
        return wouldFit(bbch, bin);
    }

    bool static inline wouldFit(const Box& bb, const Box& bin)
    {
        return bb.width() <= bin.width() && bb.height() <= bin.height();
    }

    bool static inline wouldFit(const Box& bb, const _Circle<Vertex>& bin)
    {
        return sl::isInside<RawShape>(bb, bin);
    }

    bool static inline wouldFit(const RawShape& chull,
                                const _Circle<Vertex>& bin)
    {
        return sl::isInside<RawShape>(chull, bin);
    }

    PackResult trypack(Item& item) {

        PackResult ret;

        bool can_pack = false;

        if(items_.empty()) {
            setInitialPosition(item);
            can_pack = item.isInside(bin_);
        } else {

            double global_score = penality_;

            auto initial_tr = item.translation();
            auto initial_rot = item.rotation();
            Vertex final_tr = {0, 0};
            Radians final_rot = initial_rot;
            Nfp::Shapes<RawShape> nfps;

            for(auto rot : config_.rotations) {

                item.translation(initial_tr);
                item.rotation(initial_rot + rot);

                // place the new item outside of the print bed to make sure
                // it is disjuct from the current merged pile
                placeOutsideOfBin(item);

                auto trsh = item.transformedShape();

                nfps = nfp(items_, item, Lvl<MaxNfpLevel::value>());
                auto iv = Nfp::referenceVertex(trsh);

                auto startpos = item.translation();

                std::vector<EdgeCache<RawShape>> ecache;
                ecache.reserve(nfps.size());

                for(auto& nfp : nfps ) {
                    ecache.emplace_back(nfp);
                    ecache.back().accuracy(config_.accuracy);
                }

                struct Optimum {
                    double relpos;
                    unsigned nfpidx;
                    int hidx;
                    Optimum(double pos, unsigned nidx):
                        relpos(pos), nfpidx(nidx), hidx(-1) {}
                    Optimum(double pos, unsigned nidx, int holeidx):
                        relpos(pos), nfpidx(nidx), hidx(holeidx) {}
                };

                auto getNfpPoint = [&ecache](const Optimum& opt)
                {
                    return opt.hidx < 0? ecache[opt.nfpidx].coords(opt.relpos) :
                            ecache[opt.nfpidx].coords(opt.hidx, opt.relpos);
                };

                Nfp::Shapes<RawShape> pile;
                pile.reserve(items_.size()+1);
                double pile_area = 0;
                for(Item& mitem : items_) {
                    pile.emplace_back(mitem.transformedShape());
                    pile_area += mitem.area();
                }

                // This is the kernel part of the object function that is
                // customizable by the library client
                auto _objfunc = config_.object_function?
                            config_.object_function :
<<<<<<< HEAD
                [this](Nfp::Shapes<RawShape>& pile, Item,
=======
                [this](Nfp::Shapes<RawShape>& pile, const Item& item,
>>>>>>> 2d78b721
                            double occupied_area, double /*norm*/,
                            double penality)
                {
                    pile.emplace_back(item.transformedShape());
                    auto ch = sl::convexHull(pile);
                    pile.pop_back();

                    // The pack ratio -- how much is the convex hull occupied
                    double pack_rate = occupied_area/sl::area(ch);

                    // ratio of waste
                    double waste = 1.0 - pack_rate;

                    // Score is the square root of waste. This will extend the
                    // range of good (lower) values and shring the range of bad
                    // (larger) values.
                    auto score = std::sqrt(waste);

                    if(!wouldFit(ch, bin_)) score = 2*penality - score;

                    return score;
                };

                // Our object function for placement
                auto rawobjfunc = [&] (Vertex v)
                {
                    auto d = v - iv;
                    d += startpos;
                    item.translation(d);

<<<<<<< HEAD
//                    pile.emplace_back(item.transformedShape());

=======
>>>>>>> 2d78b721
                    double occupied_area = pile_area + item.area();

                    double score = _objfunc(pile, item, occupied_area,
                                            norm_, penality_);

<<<<<<< HEAD
//                    pile.pop_back();

=======
>>>>>>> 2d78b721
                    return score;
                };

                opt::StopCriteria stopcr;
                stopcr.max_iterations = 1000;
                stopcr.absolute_score_difference = 1e-20*norm_;
                opt::TOptimizer<opt::Method::L_SIMPLEX> solver(stopcr);

                Optimum optimum(0, 0);
                double best_score = penality_;

                // Local optimization with the four polygon corners as
                // starting points
                for(unsigned ch = 0; ch < ecache.size(); ch++) {
                    auto& cache = ecache[ch];

                    auto contour_ofn = [&rawobjfunc, &getNfpPoint, ch]
                            (double relpos)
                    {
                        return rawobjfunc(getNfpPoint(Optimum(relpos, ch)));
                    };

                    std::for_each(cache.corners().begin(),
                                  cache.corners().end(),
                                  [ch, &contour_ofn, &solver, &best_score,
                                  &optimum] (double pos)
                    {
                        try {
                            auto result = solver.optimize_min(contour_ofn,
                                            opt::initvals<double>(pos),
                                            opt::bound<double>(0, 1.0)
                                            );

                            if(result.score < best_score) {
                                best_score = result.score;
                                optimum.relpos = std::get<0>(result.optimum);
                                optimum.nfpidx = ch;
                                optimum.hidx = -1;
                            }
                        } catch(std::exception& e) {
                            derr() << "ERROR: " << e.what() << "\n";
                        }

//                        auto sc = contour_ofn(pos);
//                        if(sc < best_score) {
//                            best_score = sc;
//                            optimum.relpos = pos;
//                            optimum.nfpidx = ch;
//                            optimum.hidx = -1;
//                        }
                    });

                    for(unsigned hidx = 0; hidx < cache.holeCount(); ++hidx) {
                        auto hole_ofn =
                                [&rawobjfunc, &getNfpPoint, ch, hidx]
                                (double pos)
                        {
                            Optimum opt(pos, ch, hidx);
                            return rawobjfunc(getNfpPoint(opt));
                        };

                        std::for_each(cache.corners(hidx).begin(),
                                      cache.corners(hidx).end(),
                                      [&hole_ofn, &solver, &best_score,
                                       &optimum, ch, hidx]
                                      (double pos)
                        {
                            try {
                                auto result = solver.optimize_min(hole_ofn,
                                                opt::initvals<double>(pos),
                                                opt::bound<double>(0, 1.0)
                                                );

                                if(result.score < best_score) {
                                    best_score = result.score;
                                    Optimum o(std::get<0>(result.optimum),
                                              ch, hidx);
                                    optimum = o;
                                }
                            } catch(std::exception& e) {
                                derr() << "ERROR: " << e.what() << "\n";
                            }
//                            auto sc = hole_ofn(pos);
//                            if(sc < best_score) {
//                                best_score = sc;
//                                optimum.relpos = pos;
//                                optimum.nfpidx = ch;
//                                optimum.hidx = hidx;
//                            }
                        });
                    }
                }

                if( best_score < global_score ) {
                    auto d = getNfpPoint(optimum) - iv;
                    d += startpos;
                    final_tr = d;
                    final_rot = initial_rot + rot;
                    can_pack = true;
                    global_score = best_score;
                }
            }

            item.translation(final_tr);
            item.rotation(final_rot);
        }

        if(can_pack) {
            ret = PackResult(item);
        }

        return ret;
    }

    ~_NofitPolyPlacer() {
        clearItems();
    }

    inline void clearItems() {
        Nfp::Shapes<RawShape> m;
        m.reserve(items_.size());

        for(Item& item : items_) m.emplace_back(item.transformedShape());
        auto&& bb = sl::boundingBox<RawShape>(m);

        Vertex ci, cb;
        auto bbin = sl::boundingBox<RawShape>(bin_);

        switch(config_.alignment) {
        case Config::Alignment::CENTER: {
            ci = bb.center();
            cb = bbin.center();
            break;
        }
        case Config::Alignment::BOTTOM_LEFT: {
            ci = bb.minCorner();
            cb = bbin.minCorner();
            break;
        }
        case Config::Alignment::BOTTOM_RIGHT: {
            ci = {getX(bb.maxCorner()), getY(bb.minCorner())};
            cb = {getX(bbin.maxCorner()), getY(bbin.minCorner())};
            break;
        }
        case Config::Alignment::TOP_LEFT: {
            ci = {getX(bb.minCorner()), getY(bb.maxCorner())};
            cb = {getX(bbin.minCorner()), getY(bbin.maxCorner())};
            break;
        }
        case Config::Alignment::TOP_RIGHT: {
            ci = bb.maxCorner();
            cb = bbin.maxCorner();
            break;
        }
        }

        auto d = cb - ci;
        for(Item& item : items_) item.translate(d);

        Base::clearItems();
    }

private:

    void setInitialPosition(Item& item) {
        Box&& bb = item.boundingBox();
        Vertex ci, cb;
        auto bbin = sl::boundingBox<RawShape>(bin_);

        switch(config_.starting_point) {
        case Config::Alignment::CENTER: {
            ci = bb.center();
            cb = bbin.center();
            break;
        }
        case Config::Alignment::BOTTOM_LEFT: {
            ci = bb.minCorner();
            cb = bbin.minCorner();
            break;
        }
        case Config::Alignment::BOTTOM_RIGHT: {
            ci = {getX(bb.maxCorner()), getY(bb.minCorner())};
            cb = {getX(bbin.maxCorner()), getY(bbin.minCorner())};
            break;
        }
        case Config::Alignment::TOP_LEFT: {
            ci = {getX(bb.minCorner()), getY(bb.maxCorner())};
            cb = {getX(bbin.minCorner()), getY(bbin.maxCorner())};
            break;
        }
        case Config::Alignment::TOP_RIGHT: {
            ci = bb.maxCorner();
            cb = bbin.maxCorner();
            break;
        }
        }

        auto d = cb - ci;
        item.translate(d);
    }

    void placeOutsideOfBin(Item& item) {
        auto&& bb = item.boundingBox();
        Box binbb = sl::boundingBox<RawShape>(bin_);

        Vertex v = { getX(bb.maxCorner()), getY(bb.minCorner()) };

        Coord dx = getX(binbb.maxCorner()) - getX(v);
        Coord dy = getY(binbb.maxCorner()) - getY(v);

        item.translate({dx, dy});
    }

};


}
}

#endif // NOFITPOLY_H<|MERGE_RESOLUTION|>--- conflicted
+++ resolved
@@ -173,17 +173,12 @@
     void fetchCorners() const {
         if(!contour_.corners.empty()) return;
 
-<<<<<<< HEAD
-        contour_.corners.reserve(contour_.distances.size() / 3 + 1);
-        for(size_t i = 0; i < contour_.distances.size() - 1; i += 3) {
-=======
         const auto N = contour_.distances.size();
         const auto S = stride(N);
 
         contour_.corners.reserve(N / S + 1);
         auto N_1 = N-1;
         for(size_t i = 0; i < N_1; i += S) {
->>>>>>> 2d78b721
             contour_.corners.emplace_back(
                     contour_.distances.at(i) / contour_.full_distance);
         }
@@ -193,16 +188,11 @@
         auto& hc = holes_[hidx];
         if(!hc.corners.empty()) return;
 
-<<<<<<< HEAD
-        hc.corners.reserve(hc.distances.size() / 3 + 1);
-        for(size_t i = 0; i < hc.distances.size() - 1; i += 3) {
-=======
         const auto N = hc.distances.size();
         const auto S = stride(N);
         auto N_1 = N-1;
         hc.corners.reserve(N / S + 1);
         for(size_t i = 0; i < N_1; i += S) {
->>>>>>> 2d78b721
             hc.corners.emplace_back(
                     hc.distances.at(i) / hc.full_distance);
         }
@@ -593,11 +583,7 @@
                 // customizable by the library client
                 auto _objfunc = config_.object_function?
                             config_.object_function :
-<<<<<<< HEAD
-                [this](Nfp::Shapes<RawShape>& pile, Item,
-=======
                 [this](Nfp::Shapes<RawShape>& pile, const Item& item,
->>>>>>> 2d78b721
                             double occupied_area, double /*norm*/,
                             double penality)
                 {
@@ -628,21 +614,11 @@
                     d += startpos;
                     item.translation(d);
 
-<<<<<<< HEAD
-//                    pile.emplace_back(item.transformedShape());
-
-=======
->>>>>>> 2d78b721
                     double occupied_area = pile_area + item.area();
 
                     double score = _objfunc(pile, item, occupied_area,
                                             norm_, penality_);
 
-<<<<<<< HEAD
-//                    pile.pop_back();
-
-=======
->>>>>>> 2d78b721
                     return score;
                 };
 
