#ifndef NOFITPOLY_HPP
#define NOFITPOLY_HPP

#include <cassert>
#include <random>

#ifndef NDEBUG
#include <iostream>
#endif
#include "placer_boilerplate.hpp"
#include "../geometry_traits_nfp.hpp"
#include "libnest2d/optimizer.hpp"

#include "tools/svgtools.hpp"


namespace libnest2d { namespace strategies {

template<class RawShape>
struct NfpPConfig {

    enum class Alignment {
        CENTER,
        BOTTOM_LEFT,
        BOTTOM_RIGHT,
        TOP_LEFT,
        TOP_RIGHT,
    };

    /// Which angles to try out for better results.
    std::vector<Radians> rotations;

    /// Where to align the resulting packed pile.
    Alignment alignment;

    /// Where to start putting objects in the bin.
    Alignment starting_point;

    /**
     * @brief A function object representing the fitting function in the
     * placement optimization process. (Optional)
     *
     * This is the most versatile tool to configure the placer. The fitting
     * function is evaluated many times when a new item is being placed into the
     * bin. The output should be a rated score of the new item's position.
     *
     * This is not a mandatory option as there is a default fitting function
     * that will optimize for the best pack efficiency. With a custom fitting
     * function you can e.g. influence the shape of the arranged pile.
     *
     * \param shapes The first parameter is a container with all the placed
     * polygons excluding the current candidate. You can calculate a bounding
     * box or convex hull on this pile of polygons without the candidate item
     * or push back the candidate item into the container and then calculate
     * some features.
     *
     * \param item The second parameter is the candidate item.
     *
     * \param occupied_area The third parameter is the sum of areas of the
     * items in the first parameter so you don't have to iterate through them
     * if you only need their area.
     *
     * \param norm A norming factor for physical dimensions. E.g. if your score
     * is the distance between the item and the bin center, you should divide
     * that distance with the norming factor. If the score is an area than
     * divide it with the square of the norming factor. Imagine it as a unit of
     * distance.
     *
     * \param penality The fifth parameter is the amount of minimum penality if
     * the arranged pile would't fit into the bin. You can use the wouldFit()
     * function to check this. Note that the pile can be outside the bin's
     * boundaries while the placement algorithm is running. Your job is only to
     * check if the pile could be translated into a position in the bin where
     * all the items would be inside. For a box shaped bin you can use the
     * pile's bounding box to check whether it's width and height is small
     * enough. If the pile would not fit, you have to make sure that the
     * resulting score will be higher then the penality value. A good solution
     * would be to set score = 2*penality-score in case the pile wouldn't fit
     * into the bin.
     *
     */
    std::function<double(Nfp::Shapes<RawShape>&, const _Item<RawShape>&,
                         double, double, double)>
    object_function;

    /**
     * @brief The quality of search for an optimal placement.
     * This is a compromise slider between quality and speed. Zero is the
     * fast and poor solution while 1.0 is the slowest but most accurate.
     */
    float accuracy = 1.0;

    /**
     * @brief If you want to see items inside other item's holes, you have to
     * turn this switch on.
     *
     * This will only work if a suitable nfp implementation is provided.
     * The library has no such implementation right now.
     */
    bool explore_holes = false;

    NfpPConfig(): rotations({0.0, Pi/2.0, Pi, 3*Pi/2}),
        alignment(Alignment::CENTER), starting_point(Alignment::CENTER) {}
};

/**
 * A class for getting a point on the circumference of the polygon (in log time)
 *
 * This is a transformation of the provided polygon to be able to pinpoint
 * locations on the circumference. The optimizer will pass a floating point
 * value e.g. within <0,1> and we have to transform this value quickly into a
 * coordinate on the circumference. By definition 0 should yield the first
 * vertex and 1.0 would be the last (which should coincide with first).
 *
 * We also have to make this work for the holes of the captured polygon.
 */
template<class RawShape> class EdgeCache {
    using Vertex = TPoint<RawShape>;
    using Coord = TCoord<Vertex>;
    using Edge = _Segment<Vertex>;

    struct ContourCache {
        mutable std::vector<double> corners;
        std::vector<Edge> emap;
        std::vector<double> distances;
        double full_distance = 0;
    } contour_;

    std::vector<ContourCache> holes_;

    double accuracy_ = 1.0;

    void createCache(const RawShape& sh) {
        {   // For the contour
            auto first = ShapeLike::cbegin(sh);
            auto next = std::next(first);
            auto endit = ShapeLike::cend(sh);

            contour_.distances.reserve(ShapeLike::contourVertexCount(sh));

            while(next != endit) {
                contour_.emap.emplace_back(*(first++), *(next++));
                contour_.full_distance += contour_.emap.back().length();
                contour_.distances.push_back(contour_.full_distance);
            }
        }

        for(auto& h : ShapeLike::holes(sh)) { // For the holes
            auto first = h.begin();
            auto next = std::next(first);
            auto endit = h.end();

            ContourCache hc;
            hc.distances.reserve(endit - first);

            while(next != endit) {
                hc.emap.emplace_back(*(first++), *(next++));
                hc.full_distance += hc.emap.back().length();
                hc.distances.push_back(hc.full_distance);
            }

            holes_.push_back(hc);
        }
    }

    size_t stride(const size_t N) const {
        using std::round;
        using std::pow;

        return static_cast<Coord>(
<<<<<<< HEAD
                    std::round(N/std::pow(N, std::pow(accuracy_, 1.0/3.0)))
=======
                    round(N/pow(N, pow(accuracy_, 1.0/3.0)))
>>>>>>> c331c54e
                );
    }

    void fetchCorners() const {
        if(!contour_.corners.empty()) return;

        const auto N = contour_.distances.size();
        const auto S = stride(N);

        contour_.corners.reserve(N / S + 1);
        contour_.corners.emplace_back(0.0);
        auto N_1 = N-1;
        contour_.corners.emplace_back(0.0);
        for(size_t i = 0; i < N_1; i += S) {
            contour_.corners.emplace_back(
                    contour_.distances.at(i) / contour_.full_distance);
        }
    }

    void fetchHoleCorners(unsigned hidx) const {
        auto& hc = holes_[hidx];
        if(!hc.corners.empty()) return;

        const auto N = hc.distances.size();
        auto N_1 = N-1;
        const auto S = stride(N);
        hc.corners.reserve(N / S + 1);
        hc.corners.emplace_back(0.0);
<<<<<<< HEAD
=======

>>>>>>> c331c54e
        for(size_t i = 0; i < N_1; i += S) {
            hc.corners.emplace_back(
                    hc.distances.at(i) / hc.full_distance);
        }
    }

    inline Vertex coords(const ContourCache& cache, double distance) const {
        assert(distance >= .0 && distance <= 1.0);

        // distance is from 0.0 to 1.0, we scale it up to the full length of
        // the circumference
        double d = distance*cache.full_distance;

        auto& distances = cache.distances;

        // Magic: we find the right edge in log time
        auto it = std::lower_bound(distances.begin(), distances.end(), d);
        auto idx = it - distances.begin();      // get the index of the edge
        auto edge = cache.emap[idx];         // extrac the edge

        // Get the remaining distance on the target edge
        auto ed = d - (idx > 0 ? *std::prev(it) : 0 );
        auto angle = edge.angleToXaxis();
        Vertex ret = edge.first();

        // Get the point on the edge which lies in ed distance from the start
        ret += { static_cast<Coord>(std::round(ed*std::cos(angle))),
                 static_cast<Coord>(std::round(ed*std::sin(angle))) };

        return ret;
    }

public:

    using iterator = std::vector<double>::iterator;
    using const_iterator = std::vector<double>::const_iterator;

    inline EdgeCache() = default;

    inline EdgeCache(const _Item<RawShape>& item)
    {
        createCache(item.transformedShape());
    }

    inline EdgeCache(const RawShape& sh)
    {
        createCache(sh);
    }

    /// Resolution of returned corners. The stride is derived from this value.
    void accuracy(double a /* within <0.0, 1.0>*/) { accuracy_ = a; }

    /**
     * @brief Get a point on the circumference of a polygon.
     * @param distance A relative distance from the starting point to the end.
     * Can be from 0.0 to 1.0 where 0.0 is the starting point and 1.0 is the
     * closing point (which should be eqvivalent with the starting point with
     * closed polygons).
     * @return Returns the coordinates of the point lying on the polygon
     * circumference.
     */
    inline Vertex coords(double distance) const {
        return coords(contour_, distance);
    }

    inline Vertex coords(unsigned hidx, double distance) const {
        assert(hidx < holes_.size());
        return coords(holes_[hidx], distance);
    }

    inline double circumference() const BP2D_NOEXCEPT {
        return contour_.full_distance;
    }

    inline double circumference(unsigned hidx) const BP2D_NOEXCEPT {
        return holes_[hidx].full_distance;
    }

    /// Get the normalized distance values for each vertex
    inline const std::vector<double>& corners() const BP2D_NOEXCEPT {
        fetchCorners();
        return contour_.corners;
    }

    /// corners for a specific hole
    inline const std::vector<double>&
    corners(unsigned holeidx) const BP2D_NOEXCEPT {
        fetchHoleCorners(holeidx);
        return holes_[holeidx].corners;
    }

    /// The number of holes in the abstracted polygon
    inline size_t holeCount() const BP2D_NOEXCEPT { return holes_.size(); }

};

template<NfpLevel lvl>
struct Lvl { static const NfpLevel value = lvl; };

template<class RawShape>
inline void correctNfpPosition(Nfp::NfpResult<RawShape>& nfp,
                               const _Item<RawShape>& stationary,
                               const _Item<RawShape>& orbiter)
{
    // The provided nfp is somewhere in the dark. We need to get it
    // to the right position around the stationary shape.
    // This is done by choosing the leftmost lowest vertex of the
    // orbiting polygon to be touched with the rightmost upper
    // vertex of the stationary polygon. In this configuration, the
    // reference vertex of the orbiting polygon (which can be dragged around
    // the nfp) will be its rightmost upper vertex that coincides with the
    // rightmost upper vertex of the nfp. No proof provided other than Jonas
    // Lindmark's reasoning about the reference vertex of nfp in his thesis
    // ("No fit polygon problem" - section 2.1.9)

    auto touch_sh = stationary.rightmostTopVertex();
    auto touch_other = orbiter.leftmostBottomVertex();
    auto dtouch = touch_sh - touch_other;
    auto top_other = orbiter.rightmostTopVertex() + dtouch;
    auto dnfp = top_other - nfp.second; // nfp.second is the nfp reference point
    ShapeLike::translate(nfp.first, dnfp);
}

template<class RawShape>
inline void correctNfpPosition(Nfp::NfpResult<RawShape>& nfp,
                               const RawShape& stationary,
                               const _Item<RawShape>& orbiter)
{
    auto touch_sh = Nfp::rightmostUpVertex(stationary);
    auto touch_other = orbiter.leftmostBottomVertex();
    auto dtouch = touch_sh - touch_other;
    auto top_other = orbiter.rightmostTopVertex() + dtouch;
    auto dnfp = top_other - nfp.second;
    ShapeLike::translate(nfp.first, dnfp);
}

template<class RawShape, class Container>
Nfp::Shapes<RawShape> nfp( const Container& polygons,
                           const _Item<RawShape>& trsh,
                           Lvl<NfpLevel::CONVEX_ONLY>)
{
    using Item = _Item<RawShape>;

    Nfp::Shapes<RawShape> nfps;

//    int pi = 0;
    for(Item& sh : polygons) {
        auto subnfp_r = Nfp::noFitPolygon<NfpLevel::CONVEX_ONLY>(
                            sh.transformedShape(), trsh.transformedShape());
        #ifndef NDEBUG
            auto vv = ShapeLike::isValid(sh.transformedShape());
            assert(vv.first);

            auto vnfp = ShapeLike::isValid(subnfp_r.first);
            assert(vnfp.first);
        #endif

        correctNfpPosition(subnfp_r, sh, trsh);

        nfps = Nfp::merge(nfps, subnfp_r.first);

//        double SCALE = 1000000;
//        using SVGWriter = svg::SVGWriter<RawShape>;
//        SVGWriter::Config conf;
//        conf.mm_in_coord_units = SCALE;
//        SVGWriter svgw(conf);
//        Box bin(250*SCALE, 210*SCALE);
//        svgw.setSize(bin);
//        for(int i = 0; i <= pi; i++) svgw.writeItem(polygons[i]);
//        svgw.writeItem(trsh);
////        svgw.writeItem(Item(subnfp_r.first));
//        for(auto& n : nfps) svgw.writeItem(Item(n));
//        svgw.save("nfpout");
//        pi++;
    }

    return nfps;
}

template<class RawShape, class Container, class Level>
Nfp::Shapes<RawShape> nfp( const Container& polygons,
                           const _Item<RawShape>& trsh,
                           Level)
{
    using Item = _Item<RawShape>;

    Nfp::Shapes<RawShape> nfps;

    auto& orb = trsh.transformedShape();
    bool orbconvex = trsh.isContourConvex();

    for(Item& sh : polygons) {
        Nfp::NfpResult<RawShape> subnfp;
        auto& stat = sh.transformedShape();

        if(sh.isContourConvex() && orbconvex)
            subnfp = Nfp::noFitPolygon<NfpLevel::CONVEX_ONLY>(stat, orb);
        else if(orbconvex)
            subnfp = Nfp::noFitPolygon<NfpLevel::ONE_CONVEX>(stat, orb);
        else
            subnfp = Nfp::noFitPolygon<Level::value>(stat, orb);

        correctNfpPosition(subnfp, sh, trsh);

        nfps = Nfp::merge(nfps, subnfp.first);
    }

    return nfps;


//    using Item = _Item<RawShape>;
//    using sl = ShapeLike;

//    Nfp::Shapes<RawShape> nfps, stationary;

//    for(Item& sh : polygons) {
//        stationary = Nfp::merge(stationary, sh.transformedShape());
//    }

//    for(RawShape& sh : stationary) {

////        auto vv = sl::isValid(sh);
////        std::cout << vv.second << std::endl;


//        Nfp::NfpResult<RawShape> subnfp;
//        bool shconvex = sl::isConvex<RawShape>(sl::getContour(sh));
//        if(shconvex && trsh.isContourConvex()) {
//            subnfp = Nfp::noFitPolygon<NfpLevel::CONVEX_ONLY>(
//                        sh, trsh.transformedShape());
//        } else if(trsh.isContourConvex()) {
//            subnfp = Nfp::noFitPolygon<NfpLevel::ONE_CONVEX>(
//                        sh, trsh.transformedShape());
//        }
//        else {
//            subnfp = Nfp::noFitPolygon<Level::value>( sh,
//                                                      trsh.transformedShape());
//        }

//        correctNfpPosition(subnfp, sh, trsh);

//        nfps = Nfp::merge(nfps, subnfp.first);
//    }

//    return nfps;
}

template<class RawShape>
_Circle<TPoint<RawShape>> circle(std::array<TPoint<RawShape>, 3> P) {
    using Point = TPoint<RawShape>;
    using Coord = TCoord<Point>;

    auto x1 = getX(P[0]), y1 = getY(P[0]);
    auto x2 = getX(P[1]), y2 = getY(P[1]);
    auto x3 = getX(P[2]), y3 = getY(P[2]);

    using std::pow;

    auto A_div = (x2 - x1);
    auto B_div = (x3 - x2);
    if(A_div == 0 || B_div == 0) { return {{0,0}, 0}; }

    auto A = (y2 - y1)/A_div;
    auto B = (y2 - y3)/B_div;
    auto C = (-pow(x1, 2) - pow(y1, 2) + pow(x2, 2) + pow(y2, 2))/(2*(x2 - x1));
    auto D = (pow(x2, 2) + pow(y1, 2) - pow(x3, 2) - pow(y3, 2))/(2*(x3 - x2));

    auto cy = (C + D)/(A + B);
    auto cx = B*cy - D;

    Point cc = {Coord(cx), Coord(cy)};
    auto d = PointLike::distance(cc, P[0]);
    auto d2 = PointLike::distance(cc, P[1]);
    auto d3 = PointLike::distance(cc, P[2]);

    auto e1 = std::abs(d - d2);
    auto e2 = std::abs(d - d3);
    if(e1 > 1e6 || e2 > 1e6) return {{0,0}, 0};

    return { cc, d };
}

template<class RawShape>
_Circle<TPoint<RawShape>> welzl(TContour<RawShape> P,
                                TContour<RawShape> R)
{
    using Point = TPoint<RawShape>;
    using Circle = _Circle<Point>;
    using Segment = _Segment<Point>;
    using Coord = TCoord<Point>;
    using Contour = TContour<RawShape>;

    auto rs = R.size();
    if( P.empty() || rs >= 3) {
        switch(rs) {
        case 0: {
            return Circle({0,0}, 0);
        }
        case 1: {
            return Circle(R[0], 0);
        }
        case 2: {
            auto p1 = R[0];
            auto p2 = R[1];

            Segment seg(p1, p2);
            auto dist = seg.length();
            auto r = 0.5*dist;
            auto dx = r*std::cos(seg.angleToXaxis());
            auto dy = r*std::sin(seg.angleToXaxis());
            Point mid = p1 + Point{Coord(std::round(dx)),
                                   Coord(std::round(dy))};

            return Circle(mid, r);
        }
        default: {
            return circle<RawShape>({R[0], R[1], R[2]});
        }
        }
    }

    static std::random_device rd;
    static std::mt19937 gen(rd());
    std::uniform_int_distribution<> dis(1, static_cast<int>(P.size()));
    auto idx = dis(gen) - 1;
    auto it = P.begin() + idx;
    auto p = *it;
    P.erase(it);
    auto D = welzl<RawShape>(P, R);

    if(D.radius() > 0 &&
            PointLike::distance(p, D.center()) <= D.radius()) return D;

    R.emplace_back(p);
    return welzl<RawShape>(P, R);

}

template<class RawShape>
_Circle<TPoint<RawShape>> boundingCircle(const RawShape& sh) {

    using Contour = TContour<RawShape>;

    auto P = ShapeLike::getContour(sh);
    if(P.size() < 4) return {{0, 0}, 0};

    Contour R;

    P.pop_back();

    return welzl<RawShape>(P, R);
}

template<class RawShape, class TBin = _Box<TPoint<RawShape>>>
class _NofitPolyPlacer: public PlacerBoilerplate<_NofitPolyPlacer<RawShape, TBin>,
        RawShape, TBin, NfpPConfig<RawShape>> {

    using Base = PlacerBoilerplate<_NofitPolyPlacer<RawShape, TBin>,
    RawShape, TBin, NfpPConfig<RawShape>>;

    DECLARE_PLACER(Base)

    using Box = _Box<TPoint<RawShape>>;

    const double norm_;
    const double penality_;

    using MaxNfpLevel = Nfp::MaxNfpLevel<RawShape>;
    using sl = ShapeLike;

public:

    using Pile = Nfp::Shapes<RawShape>;

    inline explicit _NofitPolyPlacer(const BinType& bin):
        Base(bin),
        norm_(std::sqrt(sl::area<RawShape>(bin))),
        penality_(1e6*norm_) {}

    _NofitPolyPlacer(const _NofitPolyPlacer&) = default;
    _NofitPolyPlacer& operator=(const _NofitPolyPlacer&) = default;

#ifndef BP2D_COMPILER_MSVC12 // MSVC2013 does not support default move ctors
    _NofitPolyPlacer(_NofitPolyPlacer&&) BP2D_NOEXCEPT = default;
    _NofitPolyPlacer& operator=(_NofitPolyPlacer&&) BP2D_NOEXCEPT = default;
#endif

    bool static inline wouldFit(const Box& bb, const RawShape& bin) {
        auto bbin = sl::boundingBox<RawShape>(bin);
        auto d = bbin.center() - bb.center();
        _Rectangle<RawShape> rect(bb.width(), bb.height());
        rect.translate(bb.minCorner() + d);
        return sl::isInside<RawShape>(rect.transformedShape(), bin);
    }

    bool static inline wouldFit(const RawShape& chull, const RawShape& bin) {
        auto bbch = sl::boundingBox<RawShape>(chull);
        auto bbin = sl::boundingBox<RawShape>(bin);
        auto d =  bbch.center() - bbin.center();
        auto chullcpy = chull;
        sl::translate(chullcpy, d);
        return sl::isInside<RawShape>(chullcpy, bin);
    }

    bool static inline wouldFit(const RawShape& chull, const Box& bin)
    {
        auto bbch = sl::boundingBox<RawShape>(chull);
        return wouldFit(bbch, bin);
    }

    bool static inline wouldFit(const Box& bb, const Box& bin)
    {
        return bb.width() <= bin.width() && bb.height() <= bin.height();
    }

    bool static inline wouldFit(const Box& bb, const _Circle<Vertex>& bin)
    {

        return sl::isInside<RawShape>(bb, bin);
    }

    bool static inline wouldFit(const RawShape& chull,
                                const _Circle<Vertex>& bin)
    {
<<<<<<< HEAD
        auto bb = sl::boundingBox(chull);
        auto d = bin.center() - bb.center();
        auto chullcpy = chull;
        sl::translate(chullcpy, d);
        return sl::isInside<RawShape>(chullcpy, bin);
=======
        // TODO: try centroid
//        for(auto v : ShapeLike::getContour(chull)) {
//            auto d = PointLike::distance(v, bin.center());
//            if(d > bin.radius()) return false;
//        }
//        return true;

        auto C = boundingCircle(chull);

        bool valid = true;
        for(auto v : ShapeLike::getContour(chull)) {
            auto d = PointLike::distance(v, C.center());
            auto e = d - C.radius();
            if( e > 1e6) valid = false;
        }

        return valid && C.radius() > 0 && C.radius() < bin.radius();
>>>>>>> c331c54e
    }

    PackResult trypack(Item& item) {

        PackResult ret;

        bool can_pack = false;

        if(items_.empty()) {
            setInitialPosition(item);
            can_pack = item.isInside(bin_);
        } else {

            double global_score = penality_;

            auto initial_tr = item.translation();
            auto initial_rot = item.rotation();
            Vertex final_tr = {0, 0};
            Radians final_rot = initial_rot;
            Nfp::Shapes<RawShape> nfps;

            for(auto rot : config_.rotations) {

                item.translation(initial_tr);
                item.rotation(initial_rot + rot);

                // place the new item outside of the print bed to make sure
                // it is disjuct from the current merged pile
                placeOutsideOfBin(item);

                auto trsh = item.transformedShape();

                nfps = nfp(items_, item, Lvl<MaxNfpLevel::value>());
                auto iv = Nfp::referenceVertex(trsh);

                auto startpos = item.translation();

                std::vector<EdgeCache<RawShape>> ecache;
                ecache.reserve(nfps.size());

                for(auto& nfp : nfps ) {
                    ecache.emplace_back(nfp);
                    ecache.back().accuracy(config_.accuracy);
                }

                struct Optimum {
                    double relpos;
                    unsigned nfpidx;
                    int hidx;
                    Optimum(double pos, unsigned nidx):
                        relpos(pos), nfpidx(nidx), hidx(-1) {}
                    Optimum(double pos, unsigned nidx, int holeidx):
                        relpos(pos), nfpidx(nidx), hidx(holeidx) {}
                };

                auto getNfpPoint = [&ecache](const Optimum& opt)
                {
                    auto ret = opt.hidx < 0? ecache[opt.nfpidx].coords(opt.relpos) :
                            ecache[opt.nfpidx].coords(opt.hidx, opt.relpos);
                    return ret;
                };

                Nfp::Shapes<RawShape> pile;
                pile.reserve(items_.size()+1);
                double pile_area = 0;
                for(Item& mitem : items_) {
                    pile.emplace_back(mitem.transformedShape());
                    pile_area += mitem.area();
                }

                auto merged_pile = Nfp::merge(pile);

                // This is the kernel part of the object function that is
                // customizable by the library client
                auto _objfunc = config_.object_function?
                            config_.object_function :
                [this, &merged_pile](
                            Nfp::Shapes<RawShape>& /*pile*/,
                            const Item& item,
<<<<<<< HEAD
                            double occupied_area,
                            double norm,
=======
                            double occupied_area, double norm,
>>>>>>> c331c54e
                            double /*penality*/)
                {
                    merged_pile.emplace_back(item.transformedShape());
                    auto ch = sl::convexHull(merged_pile);
                    merged_pile.pop_back();

                    // The pack ratio -- how much is the convex hull occupied
                    double pack_rate = occupied_area/sl::area(ch);

                    // ratio of waste
                    double waste = 1.0 - pack_rate;

                    // Score is the square root of waste. This will extend the
                    // range of good (lower) values and shring the range of bad
                    // (larger) values.
                    auto score = std::sqrt(waste);

                    if(!wouldFit(ch, bin_)) score += norm;

                    return score;
                };

                // Our object function for placement
                auto rawobjfunc = [&] (Vertex v)
                {
                    auto d = v - iv;
                    d += startpos;
                    item.translation(d);

                    double occupied_area = pile_area + item.area();

                    double score = _objfunc(pile, item, occupied_area,
                                            norm_, penality_);

                    return score;
                };

                auto boundaryCheck = [&](const Optimum& o) {
                    auto v = getNfpPoint(o);
                    auto d = v - iv;
                    d += startpos;
                    item.translation(d);

                    merged_pile.emplace_back(item.transformedShape());
                    auto chull = sl::convexHull(merged_pile);
                    merged_pile.pop_back();

                    return wouldFit(chull, bin_);
                };

                opt::StopCriteria stopcr;
                stopcr.max_iterations = 100;
                stopcr.relative_score_difference = 1e-6;
                opt::TOptimizer<opt::Method::L_SUBPLEX> solver(stopcr);

                Optimum optimum(0, 0);
                double best_score = penality_;

                // Local optimization with the four polygon corners as
                // starting points
                for(unsigned ch = 0; ch < ecache.size(); ch++) {
                    auto& cache = ecache[ch];

                    auto contour_ofn = [&rawobjfunc, &getNfpPoint, ch]
                            (double relpos)
                    {
                        return rawobjfunc(getNfpPoint(Optimum(relpos, ch)));
                    };

                    std::for_each(cache.corners().begin(),
                                  cache.corners().end(),
                                  [ch, &contour_ofn, &solver, &best_score,
                                  &optimum, &boundaryCheck] (double pos)
                    {
                        try {
                            auto result = solver.optimize_min(contour_ofn,
                                            opt::initvals<double>(pos),
                                            opt::bound<double>(0, 1.0)
                                            );

                            if(result.score < best_score) {
                                Optimum o(std::get<0>(result.optimum), ch, -1);
                                if(boundaryCheck(o)) {
                                    best_score = result.score;
                                    optimum = o;
                                }
                            }
                        } catch(std::exception& e) {
                            derr() << "ERROR: " << e.what() << "\n";
                        }
                    });

                    for(unsigned hidx = 0; hidx < cache.holeCount(); ++hidx) {
                        auto hole_ofn =
                                [&rawobjfunc, &getNfpPoint, ch, hidx]
                                (double pos)
                        {
                            Optimum opt(pos, ch, hidx);
                            return rawobjfunc(getNfpPoint(opt));
                        };

                        std::for_each(cache.corners(hidx).begin(),
                                      cache.corners(hidx).end(),
                                      [&hole_ofn, &solver, &best_score,
                                       &optimum, ch, hidx, &boundaryCheck]
                                      (double pos)
                        {
                            try {
                                auto result = solver.optimize_min(hole_ofn,
                                                opt::initvals<double>(pos),
                                                opt::bound<double>(0, 1.0)
                                                );

                                if(result.score < best_score) {
                                    Optimum o(std::get<0>(result.optimum),
                                              ch, hidx);
                                    if(boundaryCheck(o)) {
                                        best_score = result.score;
                                        optimum = o;
                                    }
                                }
                            } catch(std::exception& e) {
                                derr() << "ERROR: " << e.what() << "\n";
                            }
                        });
                    }
                }

                if( best_score < global_score ) {
                    auto d = getNfpPoint(optimum) - iv;
                    d += startpos;
                    final_tr = d;
                    final_rot = initial_rot + rot;
                    can_pack = true;
                    global_score = best_score;
                }
            }

            item.translation(final_tr);
            item.rotation(final_rot);
        }

        if(can_pack) {
            ret = PackResult(item);
        }

        return ret;
    }

    ~_NofitPolyPlacer() {
        clearItems();
    }

    inline void clearItems() {
        Nfp::Shapes<RawShape> m;
        m.reserve(items_.size());

        for(Item& item : items_) m.emplace_back(item.transformedShape());
        auto&& bb = sl::boundingBox<RawShape>(m);

        Vertex ci, cb;
        auto bbin = sl::boundingBox<RawShape>(bin_);

        switch(config_.alignment) {
        case Config::Alignment::CENTER: {
            ci = bb.center();
            cb = bbin.center();
            break;
        }
        case Config::Alignment::BOTTOM_LEFT: {
            ci = bb.minCorner();
            cb = bbin.minCorner();
            break;
        }
        case Config::Alignment::BOTTOM_RIGHT: {
            ci = {getX(bb.maxCorner()), getY(bb.minCorner())};
            cb = {getX(bbin.maxCorner()), getY(bbin.minCorner())};
            break;
        }
        case Config::Alignment::TOP_LEFT: {
            ci = {getX(bb.minCorner()), getY(bb.maxCorner())};
            cb = {getX(bbin.minCorner()), getY(bbin.maxCorner())};
            break;
        }
        case Config::Alignment::TOP_RIGHT: {
            ci = bb.maxCorner();
            cb = bbin.maxCorner();
            break;
        }
        }

        auto d = cb - ci;
        for(Item& item : items_) item.translate(d);

        Base::clearItems();
    }

private:

    void setInitialPosition(Item& item) {
        Box&& bb = item.boundingBox();
        Vertex ci, cb;
        auto bbin = sl::boundingBox<RawShape>(bin_);

        switch(config_.starting_point) {
        case Config::Alignment::CENTER: {
            ci = bb.center();
            cb = bbin.center();
            break;
        }
        case Config::Alignment::BOTTOM_LEFT: {
            ci = bb.minCorner();
            cb = bbin.minCorner();
            break;
        }
        case Config::Alignment::BOTTOM_RIGHT: {
            ci = {getX(bb.maxCorner()), getY(bb.minCorner())};
            cb = {getX(bbin.maxCorner()), getY(bbin.minCorner())};
            break;
        }
        case Config::Alignment::TOP_LEFT: {
            ci = {getX(bb.minCorner()), getY(bb.maxCorner())};
            cb = {getX(bbin.minCorner()), getY(bbin.maxCorner())};
            break;
        }
        case Config::Alignment::TOP_RIGHT: {
            ci = bb.maxCorner();
            cb = bbin.maxCorner();
            break;
        }
        }

        auto d = cb - ci;
        item.translate(d);
    }

    void placeOutsideOfBin(Item& item) {
        auto&& bb = item.boundingBox();
        Box binbb = sl::boundingBox<RawShape>(bin_);

        Vertex v = { getX(bb.maxCorner()), getY(bb.minCorner()) };

        Coord dx = getX(binbb.maxCorner()) - getX(v);
        Coord dy = getY(binbb.maxCorner()) - getY(v);

        item.translate({dx, dy});
    }

};


}
}

#endif // NOFITPOLY_H<|MERGE_RESOLUTION|>--- conflicted
+++ resolved
@@ -168,11 +168,7 @@
         using std::pow;
 
         return static_cast<Coord>(
-<<<<<<< HEAD
-                    std::round(N/std::pow(N, std::pow(accuracy_, 1.0/3.0)))
-=======
                     round(N/pow(N, pow(accuracy_, 1.0/3.0)))
->>>>>>> c331c54e
                 );
     }
 
@@ -201,10 +197,6 @@
         const auto S = stride(N);
         hc.corners.reserve(N / S + 1);
         hc.corners.emplace_back(0.0);
-<<<<<<< HEAD
-=======
-
->>>>>>> c331c54e
         for(size_t i = 0; i < N_1; i += S) {
             hc.corners.emplace_back(
                     hc.distances.at(i) / hc.full_distance);
@@ -629,31 +621,11 @@
     bool static inline wouldFit(const RawShape& chull,
                                 const _Circle<Vertex>& bin)
     {
-<<<<<<< HEAD
         auto bb = sl::boundingBox(chull);
         auto d = bin.center() - bb.center();
         auto chullcpy = chull;
         sl::translate(chullcpy, d);
         return sl::isInside<RawShape>(chullcpy, bin);
-=======
-        // TODO: try centroid
-//        for(auto v : ShapeLike::getContour(chull)) {
-//            auto d = PointLike::distance(v, bin.center());
-//            if(d > bin.radius()) return false;
-//        }
-//        return true;
-
-        auto C = boundingCircle(chull);
-
-        bool valid = true;
-        for(auto v : ShapeLike::getContour(chull)) {
-            auto d = PointLike::distance(v, C.center());
-            auto e = d - C.radius();
-            if( e > 1e6) valid = false;
-        }
-
-        return valid && C.radius() > 0 && C.radius() < bin.radius();
->>>>>>> c331c54e
     }
 
     PackResult trypack(Item& item) {
@@ -733,12 +705,8 @@
                 [this, &merged_pile](
                             Nfp::Shapes<RawShape>& /*pile*/,
                             const Item& item,
-<<<<<<< HEAD
-                            double occupied_area,
+                            double occupied_area, 
                             double norm,
-=======
-                            double occupied_area, double norm,
->>>>>>> c331c54e
                             double /*penality*/)
                 {
                     merged_pile.emplace_back(item.transformedShape());
