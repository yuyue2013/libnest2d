#ifndef NOFITPOLY_HPP
#define NOFITPOLY_HPP

#include <cassert>
#include <random>

#ifndef NDEBUG
#include <iostream>
#endif
#include "placer_boilerplate.hpp"
#include "../geometry_traits_nfp.hpp"
#include "libnest2d/optimizer.hpp"

#include "tools/svgtools.hpp"


namespace libnest2d { namespace strategies {

template<class RawShape>
struct NfpPConfig {

    using ItemGroup = std::vector<std::reference_wrapper<_Item<RawShape>>>;

    enum class Alignment {
        CENTER,
        BOTTOM_LEFT,
        BOTTOM_RIGHT,
        TOP_LEFT,
        TOP_RIGHT,
    };

    /// Which angles to try out for better results.
    std::vector<Radians> rotations;

    /// Where to align the resulting packed pile.
    Alignment alignment;

    /// Where to start putting objects in the bin.
    Alignment starting_point;

    /**
     * @brief A function object representing the fitting function in the
     * placement optimization process. (Optional)
     *
     * This is the most versatile tool to configure the placer. The fitting
     * function is evaluated many times when a new item is being placed into the
     * bin. The output should be a rated score of the new item's position.
     *
     * This is not a mandatory option as there is a default fitting function
     * that will optimize for the best pack efficiency. With a custom fitting
     * function you can e.g. influence the shape of the arranged pile.
     *
     * \param shapes The first parameter is a container with all the placed
     * polygons excluding the current candidate. You can calculate a bounding
     * box or convex hull on this pile of polygons without the candidate item
     * or push back the candidate item into the container and then calculate
     * some features.
     *
     * \param item The second parameter is the candidate item.
     *
     * \param occupied_area The third parameter is the sum of areas of the
     * items in the first parameter (no candidate item there) so you don't have
     * to iterate through them if you only need their accumulated area.
     *
     * \param norm A norming factor for physical dimensions. E.g. if your score
     * is the distance between the item and the bin center, you should divide
     * that distance with the norming factor. If the score is an area than
     * divide it with the square of the norming factor. Imagine it as a unit of
     * distance.
     *
     * \param remaining A container with the remaining items waiting to be
     * placed. You can use some features about the remaining items to alter to
     * score of the current placement. If you know that you have to leave place
     * for other items as well, that might influence your decision about where
     * the current candidate should be placed. E.g. imagine three big circles
     * which you want to place into a box: you might place them in a triangle
     * shape which has the maximum pack density. But if there is a 4th big
     * circle than you won't be able to pack it. If you knew apriori that
     * there four circles are to be placed, you would have placed the first 3
     * into an L shape. This parameter can be used to make these kind of
     * decisions (for you or a more intelligent AI).
     *
     */
    std::function<double(Nfp::Shapes<RawShape>&, const _Item<RawShape>&,
                         double, double, const ItemGroup&)>
    object_function;

    /**
     * @brief The quality of search for an optimal placement.
     * This is a compromise slider between quality and speed. Zero is the
     * fast and poor solution while 1.0 is the slowest but most accurate.
     */
    float accuracy = 1.0;

    /**
     * @brief If you want to see items inside other item's holes, you have to
     * turn this switch on.
     *
     * This will only work if a suitable nfp implementation is provided.
     * The library has no such implementation right now.
     */
    bool explore_holes = false;

    NfpPConfig(): rotations({0.0, Pi/2.0, Pi, 3*Pi/2}),
        alignment(Alignment::CENTER), starting_point(Alignment::CENTER) {}
};

/**
 * A class for getting a point on the circumference of the polygon (in log time)
 *
 * This is a transformation of the provided polygon to be able to pinpoint
 * locations on the circumference. The optimizer will pass a floating point
 * value e.g. within <0,1> and we have to transform this value quickly into a
 * coordinate on the circumference. By definition 0 should yield the first
 * vertex and 1.0 would be the last (which should coincide with first).
 *
 * We also have to make this work for the holes of the captured polygon.
 */
template<class RawShape> class EdgeCache {
    using Vertex = TPoint<RawShape>;
    using Coord = TCoord<Vertex>;
    using Edge = _Segment<Vertex>;

    struct ContourCache {
        mutable std::vector<double> corners;
        std::vector<Edge> emap;
        std::vector<double> distances;
        double full_distance = 0;
    } contour_;

    std::vector<ContourCache> holes_;

    double accuracy_ = 1.0;

    void createCache(const RawShape& sh) {
        {   // For the contour
            auto first = ShapeLike::cbegin(sh);
            auto next = std::next(first);
            auto endit = ShapeLike::cend(sh);

            contour_.distances.reserve(ShapeLike::contourVertexCount(sh));

            while(next != endit) {
                contour_.emap.emplace_back(*(first++), *(next++));
                contour_.full_distance += contour_.emap.back().length();
                contour_.distances.push_back(contour_.full_distance);
            }
        }

        for(auto& h : ShapeLike::holes(sh)) { // For the holes
            auto first = h.begin();
            auto next = std::next(first);
            auto endit = h.end();

            ContourCache hc;
            hc.distances.reserve(endit - first);

            while(next != endit) {
                hc.emap.emplace_back(*(first++), *(next++));
                hc.full_distance += hc.emap.back().length();
                hc.distances.push_back(hc.full_distance);
            }

            holes_.push_back(hc);
        }
    }

    size_t stride(const size_t N) const {
        using std::round;
        using std::pow;

        return static_cast<Coord>(
                    round(N/pow(N, pow(accuracy_, 1.0/3.0)))
                );
    }

    void fetchCorners() const {
        if(!contour_.corners.empty()) return;

        const auto N = contour_.distances.size();
        const auto S = stride(N);

        contour_.corners.reserve(N / S + 1);
        contour_.corners.emplace_back(0.0);
        auto N_1 = N-1;
        contour_.corners.emplace_back(0.0);
        for(size_t i = 0; i < N_1; i += S) {
            contour_.corners.emplace_back(
                    contour_.distances.at(i) / contour_.full_distance);
        }
    }

    void fetchHoleCorners(unsigned hidx) const {
        auto& hc = holes_[hidx];
        if(!hc.corners.empty()) return;

        const auto N = hc.distances.size();
        auto N_1 = N-1;
        const auto S = stride(N);
        hc.corners.reserve(N / S + 1);
        hc.corners.emplace_back(0.0);
        for(size_t i = 0; i < N_1; i += S) {
            hc.corners.emplace_back(
                    hc.distances.at(i) / hc.full_distance);
        }
    }

    inline Vertex coords(const ContourCache& cache, double distance) const {
        assert(distance >= .0 && distance <= 1.0);

        // distance is from 0.0 to 1.0, we scale it up to the full length of
        // the circumference
        double d = distance*cache.full_distance;

        auto& distances = cache.distances;

        // Magic: we find the right edge in log time
        auto it = std::lower_bound(distances.begin(), distances.end(), d);
        auto idx = it - distances.begin();      // get the index of the edge
        auto edge = cache.emap[idx];         // extrac the edge

        // Get the remaining distance on the target edge
        auto ed = d - (idx > 0 ? *std::prev(it) : 0 );
        auto angle = edge.angleToXaxis();
        Vertex ret = edge.first();

        // Get the point on the edge which lies in ed distance from the start
        ret += { static_cast<Coord>(std::round(ed*std::cos(angle))),
                 static_cast<Coord>(std::round(ed*std::sin(angle))) };

        return ret;
    }

public:

    using iterator = std::vector<double>::iterator;
    using const_iterator = std::vector<double>::const_iterator;

    inline EdgeCache() = default;

    inline EdgeCache(const _Item<RawShape>& item)
    {
        createCache(item.transformedShape());
    }

    inline EdgeCache(const RawShape& sh)
    {
        createCache(sh);
    }

    /// Resolution of returned corners. The stride is derived from this value.
    void accuracy(double a /* within <0.0, 1.0>*/) { accuracy_ = a; }

    /**
     * @brief Get a point on the circumference of a polygon.
     * @param distance A relative distance from the starting point to the end.
     * Can be from 0.0 to 1.0 where 0.0 is the starting point and 1.0 is the
     * closing point (which should be eqvivalent with the starting point with
     * closed polygons).
     * @return Returns the coordinates of the point lying on the polygon
     * circumference.
     */
    inline Vertex coords(double distance) const {
        return coords(contour_, distance);
    }

    inline Vertex coords(unsigned hidx, double distance) const {
        assert(hidx < holes_.size());
        return coords(holes_[hidx], distance);
    }

    inline double circumference() const BP2D_NOEXCEPT {
        return contour_.full_distance;
    }

    inline double circumference(unsigned hidx) const BP2D_NOEXCEPT {
        return holes_[hidx].full_distance;
    }

    /// Get the normalized distance values for each vertex
    inline const std::vector<double>& corners() const BP2D_NOEXCEPT {
        fetchCorners();
        return contour_.corners;
    }

    /// corners for a specific hole
    inline const std::vector<double>&
    corners(unsigned holeidx) const BP2D_NOEXCEPT {
        fetchHoleCorners(holeidx);
        return holes_[holeidx].corners;
    }

    /// The number of holes in the abstracted polygon
    inline size_t holeCount() const BP2D_NOEXCEPT { return holes_.size(); }

};

template<NfpLevel lvl>
struct Lvl { static const NfpLevel value = lvl; };

template<class RawShape>
inline void correctNfpPosition(Nfp::NfpResult<RawShape>& nfp,
                               const _Item<RawShape>& stationary,
                               const _Item<RawShape>& orbiter)
{
    // The provided nfp is somewhere in the dark. We need to get it
    // to the right position around the stationary shape.
    // This is done by choosing the leftmost lowest vertex of the
    // orbiting polygon to be touched with the rightmost upper
    // vertex of the stationary polygon. In this configuration, the
    // reference vertex of the orbiting polygon (which can be dragged around
    // the nfp) will be its rightmost upper vertex that coincides with the
    // rightmost upper vertex of the nfp. No proof provided other than Jonas
    // Lindmark's reasoning about the reference vertex of nfp in his thesis
    // ("No fit polygon problem" - section 2.1.9)

    auto touch_sh = stationary.rightmostTopVertex();
    auto touch_other = orbiter.leftmostBottomVertex();
    auto dtouch = touch_sh - touch_other;
    auto top_other = orbiter.rightmostTopVertex() + dtouch;
    auto dnfp = top_other - nfp.second; // nfp.second is the nfp reference point
    ShapeLike::translate(nfp.first, dnfp);
}

template<class RawShape>
inline void correctNfpPosition(Nfp::NfpResult<RawShape>& nfp,
                               const RawShape& stationary,
                               const _Item<RawShape>& orbiter)
{
    auto touch_sh = Nfp::rightmostUpVertex(stationary);
    auto touch_other = orbiter.leftmostBottomVertex();
    auto dtouch = touch_sh - touch_other;
    auto top_other = orbiter.rightmostTopVertex() + dtouch;
    auto dnfp = top_other - nfp.second;
    ShapeLike::translate(nfp.first, dnfp);
}

template<class RawShape, class Container>
Nfp::Shapes<RawShape> nfp( const Container& polygons,
                           const _Item<RawShape>& trsh,
                           Lvl<NfpLevel::CONVEX_ONLY>)
{
    using Item = _Item<RawShape>;

    Nfp::Shapes<RawShape> nfps;

//    int pi = 0;
    for(Item& sh : polygons) {
        auto subnfp_r = Nfp::noFitPolygon<NfpLevel::CONVEX_ONLY>(
                            sh.transformedShape(), trsh.transformedShape());
        #ifndef NDEBUG
            auto vv = ShapeLike::isValid(sh.transformedShape());
            assert(vv.first);

            auto vnfp = ShapeLike::isValid(subnfp_r.first);
            assert(vnfp.first);
        #endif

        correctNfpPosition(subnfp_r, sh, trsh);

        nfps = Nfp::merge(nfps, subnfp_r.first);

//        double SCALE = 1000000;
//        using SVGWriter = svg::SVGWriter<RawShape>;
//        SVGWriter::Config conf;
//        conf.mm_in_coord_units = SCALE;
//        SVGWriter svgw(conf);
//        Box bin(250*SCALE, 210*SCALE);
//        svgw.setSize(bin);
//        for(int i = 0; i <= pi; i++) svgw.writeItem(polygons[i]);
//        svgw.writeItem(trsh);
////        svgw.writeItem(Item(subnfp_r.first));
//        for(auto& n : nfps) svgw.writeItem(Item(n));
//        svgw.save("nfpout");
//        pi++;
    }

    return nfps;
}

template<class RawShape, class Container, class Level>
Nfp::Shapes<RawShape> nfp( const Container& polygons,
                           const _Item<RawShape>& trsh,
                           Level)
{
    using Item = _Item<RawShape>;

    Nfp::Shapes<RawShape> nfps;

    auto& orb = trsh.transformedShape();
    bool orbconvex = trsh.isContourConvex();

    for(Item& sh : polygons) {
        Nfp::NfpResult<RawShape> subnfp;
        auto& stat = sh.transformedShape();

        if(sh.isContourConvex() && orbconvex)
            subnfp = Nfp::noFitPolygon<NfpLevel::CONVEX_ONLY>(stat, orb);
        else if(orbconvex)
            subnfp = Nfp::noFitPolygon<NfpLevel::ONE_CONVEX>(stat, orb);
        else
            subnfp = Nfp::noFitPolygon<Level::value>(stat, orb);

        correctNfpPosition(subnfp, sh, trsh);

        nfps = Nfp::merge(nfps, subnfp.first);
    }

    return nfps;


//    using Item = _Item<RawShape>;
//    using sl = ShapeLike;

//    Nfp::Shapes<RawShape> nfps, stationary;

//    for(Item& sh : polygons) {
//        stationary = Nfp::merge(stationary, sh.transformedShape());
//    }

//    for(RawShape& sh : stationary) {

////        auto vv = sl::isValid(sh);
////        std::cout << vv.second << std::endl;


//        Nfp::NfpResult<RawShape> subnfp;
//        bool shconvex = sl::isConvex<RawShape>(sl::getContour(sh));
//        if(shconvex && trsh.isContourConvex()) {
//            subnfp = Nfp::noFitPolygon<NfpLevel::CONVEX_ONLY>(
//                        sh, trsh.transformedShape());
//        } else if(trsh.isContourConvex()) {
//            subnfp = Nfp::noFitPolygon<NfpLevel::ONE_CONVEX>(
//                        sh, trsh.transformedShape());
//        }
//        else {
//            subnfp = Nfp::noFitPolygon<Level::value>( sh,
//                                                      trsh.transformedShape());
//        }

//        correctNfpPosition(subnfp, sh, trsh);

//        nfps = Nfp::merge(nfps, subnfp.first);
//    }

//    return nfps;
}

template<class RawShape>
_Circle<TPoint<RawShape>> minimizeCircle(const RawShape& sh) {
    using sl = ShapeLike; using pl = PointLike;
    using Point = TPoint<RawShape>;
    using Coord = TCoord<Point>;

    auto& ctr = sl::getContour(sh);
    if(ctr.empty()) return {{0, 0}, 0};

    auto bb = sl::boundingBox(sh);
    auto capprx = bb.center();
    auto rapprx = pl::distance(bb.minCorner(), bb.maxCorner());


    opt::StopCriteria stopcr;
    stopcr.max_iterations = 100;
    stopcr.relative_score_difference = 1e-3;
    opt::TOptimizer<opt::Method::L_SUBPLEX> solver(stopcr);

    std::vector<double> dists(ctr.size(), 0);

    auto result = solver.optimize_min(
        [capprx, rapprx, &ctr, &dists](double xf, double yf) {
            auto xt = Coord( std::round(getX(capprx) + rapprx*xf) );
            auto yt = Coord( std::round(getY(capprx) + rapprx*yf) );

            Point centr(xt, yt);

            unsigned i = 0;
            for(auto v : ctr) {
                dists[i++] = pl::distance(v, centr);
            }

            auto mit = std::max_element(dists.begin(), dists.end());

            assert(mit != dists.end());

            return *mit;
        },
        opt::initvals(0.0, 0.0),
        opt::bound(-1.0, 1.0), opt::bound(-1.0, 1.0)
    );

    double oxf = std::get<0>(result.optimum);
    double oyf = std::get<1>(result.optimum);
    auto xt = Coord( std::round(getX(capprx) + rapprx*oxf) );
    auto yt = Coord( std::round(getY(capprx) + rapprx*oyf) );

    Point cc(xt, yt);
    auto r = result.score;

    return {cc, r};
}

template<class RawShape>
_Circle<TPoint<RawShape>> boundingCircle(const RawShape& sh) {
    return minimizeCircle(sh);
}

template<class RawShape, class TBin = _Box<TPoint<RawShape>>>
class _NofitPolyPlacer: public PlacerBoilerplate<_NofitPolyPlacer<RawShape, TBin>,
        RawShape, TBin, NfpPConfig<RawShape>> {

    using Base = PlacerBoilerplate<_NofitPolyPlacer<RawShape, TBin>,
    RawShape, TBin, NfpPConfig<RawShape>>;

    DECLARE_PLACER(Base)

    using Box = _Box<TPoint<RawShape>>;

    const double norm_;

    using MaxNfpLevel = Nfp::MaxNfpLevel<RawShape>;
    using sl = ShapeLike;

public:

    using Pile = Nfp::Shapes<RawShape>;

    inline explicit _NofitPolyPlacer(const BinType& bin):
        Base(bin),
        norm_(std::sqrt(sl::area<RawShape>(bin))) {}

    _NofitPolyPlacer(const _NofitPolyPlacer&) = default;
    _NofitPolyPlacer& operator=(const _NofitPolyPlacer&) = default;

#ifndef BP2D_COMPILER_MSVC12 // MSVC2013 does not support default move ctors
    _NofitPolyPlacer(_NofitPolyPlacer&&) BP2D_NOEXCEPT = default;
    _NofitPolyPlacer& operator=(_NofitPolyPlacer&&) BP2D_NOEXCEPT = default;
#endif

    bool static inline wouldFit(const Box& bb, const RawShape& bin) {
        auto bbin = sl::boundingBox<RawShape>(bin);
        auto d = bbin.center() - bb.center();
        _Rectangle<RawShape> rect(bb.width(), bb.height());
        rect.translate(bb.minCorner() + d);
        return sl::isInside<RawShape>(rect.transformedShape(), bin);
    }

    bool static inline wouldFit(const RawShape& chull, const RawShape& bin) {
        auto bbch = sl::boundingBox<RawShape>(chull);
        auto bbin = sl::boundingBox<RawShape>(bin);
        auto d =  bbch.center() - bbin.center();
        auto chullcpy = chull;
        sl::translate(chullcpy, d);
        return sl::isInside<RawShape>(chullcpy, bin);
    }

    bool static inline wouldFit(const RawShape& chull, const Box& bin)
    {
        auto bbch = sl::boundingBox<RawShape>(chull);
        return wouldFit(bbch, bin);
    }

    bool static inline wouldFit(const Box& bb, const Box& bin)
    {
        return bb.width() <= bin.width() && bb.height() <= bin.height();
    }

    bool static inline wouldFit(const Box& bb, const _Circle<Vertex>& bin)
    {

        return sl::isInside<RawShape>(bb, bin);
    }

    bool static inline wouldFit(const RawShape& chull,
                                const _Circle<Vertex>& bin)
    {
        return boundingCircle(chull).radius() < bin.radius();
    }

    template<class Container>
    PackResult trypack(Container& items,
                       typename Container::iterator from,
                       unsigned /*count*/ = 1)
    {
        return trypack(*from, {from, items.end()});
    }

    PackResult trypack(Item& item, ItemGroup remaining) {

        PackResult ret;

        bool can_pack = false;

        if(items_.empty()) {
            setInitialPosition(item);
            can_pack = item.isInside(bin_);
        } else {

            double global_score = std::numeric_limits<double>::max();

            auto initial_tr = item.translation();
            auto initial_rot = item.rotation();
            Vertex final_tr = {0, 0};
            Radians final_rot = initial_rot;
            Nfp::Shapes<RawShape> nfps;

            for(auto rot : config_.rotations) {

                item.translation(initial_tr);
                item.rotation(initial_rot + rot);

                // place the new item outside of the print bed to make sure
                // it is disjuct from the current merged pile
                placeOutsideOfBin(item);

                auto trsh = item.transformedShape();

                nfps = nfp(items_, item, Lvl<MaxNfpLevel::value>());
                auto iv = Nfp::referenceVertex(trsh);

                auto startpos = item.translation();

                std::vector<EdgeCache<RawShape>> ecache;
                ecache.reserve(nfps.size());

                for(auto& nfp : nfps ) {
                    ecache.emplace_back(nfp);
                    ecache.back().accuracy(config_.accuracy);
                }

                struct Optimum {
                    double relpos;
                    unsigned nfpidx;
                    int hidx;
                    Optimum(double pos, unsigned nidx):
                        relpos(pos), nfpidx(nidx), hidx(-1) {}
                    Optimum(double pos, unsigned nidx, int holeidx):
                        relpos(pos), nfpidx(nidx), hidx(holeidx) {}
                };

                auto getNfpPoint = [&ecache](const Optimum& opt)
                {
                    return opt.hidx < 0? ecache[opt.nfpidx].coords(opt.relpos) :
                            ecache[opt.nfpidx].coords(opt.hidx, opt.relpos);
                };

                Nfp::Shapes<RawShape> pile;
                pile.reserve(items_.size()+1);
                double pile_area = 0;
                for(Item& mitem : items_) {
                    pile.emplace_back(mitem.transformedShape());
                    pile_area += mitem.area();
                }

                auto merged_pile = Nfp::merge(pile);

                // This is the kernel part of the object function that is
                // customizable by the library client
                auto _objfunc = config_.object_function?
                            config_.object_function :
                [this, &merged_pile](
                            Nfp::Shapes<RawShape>& /*pile*/,
                            const Item& item,
                            double occupied_area, 
                            double norm,
                            const ItemGroup& /*remaining*/)
                {
                    merged_pile.emplace_back(item.transformedShape());
                    auto ch = sl::convexHull(merged_pile);
                    merged_pile.pop_back();

                    // The pack ratio -- how much is the convex hull occupied
                    double pack_rate = occupied_area/sl::area(ch);

                    // ratio of waste
                    double waste = 1.0 - pack_rate;

                    // Score is the square root of waste. This will extend the
                    // range of good (lower) values and shring the range of bad
                    // (larger) values.
                    auto score = std::sqrt(waste);

                    if(!wouldFit(ch, bin_)) score += norm;

                    return score;
                };

                // Our object function for placement
                auto rawobjfunc = [&] (Vertex v)
                {
                    auto d = v - iv;
                    d += startpos;
                    item.translation(d);

                    double occupied_area = pile_area + item.area();

                    double score = _objfunc(pile, item, occupied_area,
                                            norm_, remaining);

                    return score;
                };

                auto boundaryCheck = [&](const Optimum& o) {
                    auto v = getNfpPoint(o);
                    auto d = v - iv;
                    d += startpos;
                    item.translation(d);

                    merged_pile.emplace_back(item.transformedShape());
                    auto chull = sl::convexHull(merged_pile);
                    merged_pile.pop_back();

                    return wouldFit(chull, bin_);
                };

                opt::StopCriteria stopcr;
                stopcr.max_iterations = 100;
                stopcr.relative_score_difference = 1e-12;
                opt::TOptimizer<opt::Method::L_SUBPLEX> solver(stopcr);

                Optimum optimum(0, 0);
                double best_score = std::numeric_limits<double>::max();

                // Local optimization with the four polygon corners as
                // starting points
                for(unsigned ch = 0; ch < ecache.size(); ch++) {
                    auto& cache = ecache[ch];

                    auto contour_ofn = [&rawobjfunc, &getNfpPoint, ch]
                            (double relpos)
                    {
                        return rawobjfunc(getNfpPoint(Optimum(relpos, ch)));
                    };

                    std::for_each(cache.corners().begin(),
                                  cache.corners().end(),
                                  [ch, &contour_ofn, &solver, &best_score,
                                  &optimum, &boundaryCheck] (double pos)
                    {
                        try {
                            auto result = solver.optimize_min(contour_ofn,
                                            opt::initvals<double>(pos),
                                            opt::bound<double>(0, 1.0)
                                            );

                            if(result.score < best_score) {
                                Optimum o(std::get<0>(result.optimum), ch, -1);
                                if(boundaryCheck(o)) {
                                    best_score = result.score;
                                    optimum = o;
                                }
                            }
                        } catch(std::exception& e) {
                            derr() << "ERROR: " << e.what() << "\n";
                        }
                    });

                    for(unsigned hidx = 0; hidx < cache.holeCount(); ++hidx) {
                        auto hole_ofn =
                                [&rawobjfunc, &getNfpPoint, ch, hidx]
                                (double pos)
                        {
                            Optimum opt(pos, ch, hidx);
                            return rawobjfunc(getNfpPoint(opt));
                        };

                        std::for_each(cache.corners(hidx).begin(),
                                      cache.corners(hidx).end(),
                                      [&hole_ofn, &solver, &best_score,
                                       &optimum, ch, hidx, &boundaryCheck]
                                      (double pos)
                        {
                            try {
                                auto result = solver.optimize_min(hole_ofn,
                                                opt::initvals<double>(pos),
                                                opt::bound<double>(0, 1.0)
                                                );

                                if(result.score < best_score) {
                                    Optimum o(std::get<0>(result.optimum),
                                              ch, hidx);
                                    if(boundaryCheck(o)) {
                                        best_score = result.score;
                                        optimum = o;
                                    }
                                }
                            } catch(std::exception& e) {
                                derr() << "ERROR: " << e.what() << "\n";
                            }
                        });
                    }
                }

                if( best_score < global_score ) {
                    auto d = getNfpPoint(optimum) - iv;
                    d += startpos;
                    final_tr = d;
                    final_rot = initial_rot + rot;
                    can_pack = true;
                    global_score = best_score;
                }
            }

            item.translation(final_tr);
            item.rotation(final_rot);
        }

        if(can_pack) {
            ret = PackResult(item);
        }

        return ret;
    }

    ~_NofitPolyPlacer() {
        clearItems();
    }

    inline void clearItems() {
        finalAlign(bin_);
        Base::clearItems();
    }

private:

    inline void finalAlign(const RawShape& pbin) {
        auto bbin = sl::boundingBox(pbin);
        finalAlign(bbin);
    }

    inline void finalAlign(_Circle<TPoint<RawShape>> cbin) {
        if(items_.empty()) return;
<<<<<<< HEAD

=======
>>>>>>> bed879a2
        Nfp::Shapes<RawShape> m;
        m.reserve(items_.size());
        for(Item& item : items_) m.emplace_back(item.transformedShape());

        auto c = boundingCircle(sl::convexHull(m));

        auto d = cbin.center() - c.center();
        for(Item& item : items_) item.translate(d);
    }

    inline void finalAlign(Box bbin) {
        if(items_.empty()) return;
        Nfp::Shapes<RawShape> m;
        m.reserve(items_.size());
        for(Item& item : items_) m.emplace_back(item.transformedShape());
        auto&& bb = sl::boundingBox<RawShape>(m);

        Vertex ci, cb;

        switch(config_.alignment) {
        case Config::Alignment::CENTER: {
            ci = bb.center();
            cb = bbin.center();
            break;
        }
        case Config::Alignment::BOTTOM_LEFT: {
            ci = bb.minCorner();
            cb = bbin.minCorner();
            break;
        }
        case Config::Alignment::BOTTOM_RIGHT: {
            ci = {getX(bb.maxCorner()), getY(bb.minCorner())};
            cb = {getX(bbin.maxCorner()), getY(bbin.minCorner())};
            break;
        }
        case Config::Alignment::TOP_LEFT: {
            ci = {getX(bb.minCorner()), getY(bb.maxCorner())};
            cb = {getX(bbin.minCorner()), getY(bbin.maxCorner())};
            break;
        }
        case Config::Alignment::TOP_RIGHT: {
            ci = bb.maxCorner();
            cb = bbin.maxCorner();
            break;
        }
        }

        auto d = cb - ci;
        for(Item& item : items_) item.translate(d);
    }

    void setInitialPosition(Item& item) {
        Box&& bb = item.boundingBox();
        Vertex ci, cb;
        auto bbin = sl::boundingBox<RawShape>(bin_);

        switch(config_.starting_point) {
        case Config::Alignment::CENTER: {
            ci = bb.center();
            cb = bbin.center();
            break;
        }
        case Config::Alignment::BOTTOM_LEFT: {
            ci = bb.minCorner();
            cb = bbin.minCorner();
            break;
        }
        case Config::Alignment::BOTTOM_RIGHT: {
            ci = {getX(bb.maxCorner()), getY(bb.minCorner())};
            cb = {getX(bbin.maxCorner()), getY(bbin.minCorner())};
            break;
        }
        case Config::Alignment::TOP_LEFT: {
            ci = {getX(bb.minCorner()), getY(bb.maxCorner())};
            cb = {getX(bbin.minCorner()), getY(bbin.maxCorner())};
            break;
        }
        case Config::Alignment::TOP_RIGHT: {
            ci = bb.maxCorner();
            cb = bbin.maxCorner();
            break;
        }
        }

        auto d = cb - ci;
        item.translate(d);
    }

    void placeOutsideOfBin(Item& item) {
        auto&& bb = item.boundingBox();
        Box binbb = sl::boundingBox<RawShape>(bin_);

        Vertex v = { getX(bb.maxCorner()), getY(bb.minCorner()) };

        Coord dx = getX(binbb.maxCorner()) - getX(v);
        Coord dy = getY(binbb.maxCorner()) - getY(v);

        item.translate({dx, dy});
    }

};


}
}

#endif // NOFITPOLY_H<|MERGE_RESOLUTION|>--- conflicted
+++ resolved
@@ -830,10 +830,6 @@
 
     inline void finalAlign(_Circle<TPoint<RawShape>> cbin) {
         if(items_.empty()) return;
-<<<<<<< HEAD
-
-=======
->>>>>>> bed879a2
         Nfp::Shapes<RawShape> m;
         m.reserve(items_.size());
         for(Item& item : items_) m.emplace_back(item.transformedShape());
