#ifndef GEOMETRIES_NOFITPOLYGON_HPP
#define GEOMETRIES_NOFITPOLYGON_HPP

#include "geometry_traits.hpp"
#include <algorithm>
#include <functional>
#include <vector>
#include <iterator>

namespace libnest2d {

namespace __nfp {
// Do not specialize this...
template<class RawShape>
inline bool _vsort(const TPoint<RawShape>& v1, const TPoint<RawShape>& v2)
{
    using Coord = TCoord<TPoint<RawShape>>;
    Coord &&x1 = getX(v1), &&x2 = getX(v2), &&y1 = getY(v1), &&y2 = getY(v2);
    auto diff = y1 - y2;
    if(std::abs(diff) <= std::numeric_limits<Coord>::epsilon())
        return x1 < x2;

    return diff < 0;
}
}

/// A collection of static methods for handling the no fit polygon creation.
namespace nfp {

namespace sl = shapelike;
namespace pl = pointlike;

/// The complexity level of a polygon that an NFP implementation can handle.
enum class NfpLevel: unsigned {
    CONVEX_ONLY,
    ONE_CONVEX,
    BOTH_CONCAVE,
    ONE_CONVEX_WITH_HOLES,
    BOTH_CONCAVE_WITH_HOLES
};

template<class RawShape>
using NfpResult = std::pair<RawShape, TPoint<RawShape>>;

template<class RawShape> struct MaxNfpLevel {
    static const BP2D_CONSTEXPR NfpLevel value = NfpLevel::CONVEX_ONLY;
};


// Shorthand for a pile of polygons
template<class RawShape>
using Shapes = typename shapelike::Shapes<RawShape>;

/**
 * Merge a bunch of polygons with the specified additional polygon.
 *
 * \tparam RawShape the Polygon data type.
 * \param shc The pile of polygons that will be unified with sh.
 * \param sh A single polygon to unify with shc.
 *
 * \return A set of polygons that is the union of the input polygons. Note that
 * mostly it will be a set containing only one big polygon but if the input
 * polygons are disjuct than the resulting set will contain more polygons.
 */
template<class RawShape>
inline Shapes<RawShape> merge(const Shapes<RawShape>& /*shc*/)
{
    static_assert(always_false<RawShape>::value,
                  "Nfp::merge(shapes, shape) unimplemented!");
}

/**
 * Merge a bunch of polygons with the specified additional polygon.
 *
 * \tparam RawShape the Polygon data type.
 * \param shc The pile of polygons that will be unified with sh.
 * \param sh A single polygon to unify with shc.
 *
 * \return A set of polygons that is the union of the input polygons. Note that
 * mostly it will be a set containing only one big polygon but if the input
 * polygons are disjuct than the resulting set will contain more polygons.
 */
template<class RawShape>
inline Shapes<RawShape> merge(const Shapes<RawShape>& shc,
                              const RawShape& sh)
{
    auto m = merge(shc);
    m.push_back(sh);
    return merge(m);
}

/**
 * Get the vertex of the polygon that is at the lowest values (bottom) in the Y
 * axis and if there are more than one vertices on the same Y coordinate than
 * the result will be the leftmost (with the highest X coordinate).
 */
template<class RawShape>
inline TPoint<RawShape> leftmostDownVertex(const RawShape& sh)
{

    // find min x and min y vertex
    auto it = std::min_element(shapelike::cbegin(sh), shapelike::cend(sh),
                               __nfp::_vsort<RawShape>);

    return *it;
}

/**
 * Get the vertex of the polygon that is at the highest values (top) in the Y
 * axis and if there are more than one vertices on the same Y coordinate than
 * the result will be the rightmost (with the lowest X coordinate).
 */
template<class RawShape>
TPoint<RawShape> rightmostUpVertex(const RawShape& sh)
{

    // find max x and max y vertex
    auto it = std::max_element(shapelike::cbegin(sh), shapelike::cend(sh),
                               __nfp::_vsort<RawShape>);

    return *it;
}

/**
 * A method to get a vertex from a polygon that always maintains a relative
 * position to the coordinate system: It is always the rightmost top vertex.
 *
 * This way it does not matter in what order the vertices are stored, the
 * reference will be always the same for the same polygon.
 */
<<<<<<< HEAD
template<class RawShape>
inline static TPoint<RawShape> referenceVertex(const RawShape& sh)
{
    return rightmostUpVertex(sh);
}

=======
>>>>>>> 4390131a
template<class RawShape>
inline TPoint<RawShape> referenceVertex(const RawShape& sh)
{
<<<<<<< HEAD
    NfpImpl<RawShape, nfptype> nfps;
    return nfps(sh, other);
=======
    return rightmostUpVertex(sh);
>>>>>>> 4390131a
}

/**
 * The "trivial" Cuninghame-Green implementation of NFP for convex polygons.
 *
 * You can use this even if you provide implementations for the more complex
 * cases (Through specializing the the NfpImpl struct). Currently, no other
 * cases are covered in the library.
 *
 * Complexity should be no more than linear in the number of edges of the input
 * polygons.
 *
 * \tparam RawShape the Polygon data type.
 * \param sh The stationary polygon
 * \param cother The orbiting polygon
 * \return Returns a pair of the NFP and its reference vertex of the two input
 * polygons which have to be strictly convex. The resulting NFP is proven to be
 * convex as well in this case.
 *
 */
template<class RawShape>
inline NfpResult<RawShape> nfpConvexOnly(const RawShape& sh,
                                         const RawShape& other)
{
    using Vertex = TPoint<RawShape>; using Edge = _Segment<Vertex>;
    namespace sl = shapelike;

    RawShape rsh;   // Final nfp placeholder
    Vertex top_nfp;
    std::vector<Edge> edgelist;

    auto cap = sl::contourVertexCount(sh) + sl::contourVertexCount(other);

    // Reserve the needed memory
    edgelist.reserve(cap);
    sl::reserve(rsh, static_cast<unsigned long>(cap));

    { // place all edges from sh into edgelist
        auto first = sl::cbegin(sh);
        auto next = std::next(first);

        while(next != sl::cend(sh)) {
            edgelist.emplace_back(*(first), *(next));
            ++first; ++next;
        }
    }

    { // place all edges from other into edgelist
        auto first = sl::cbegin(other);
        auto next = std::next(first);

        while(next != sl::cend(other)) {
            edgelist.emplace_back(*(next), *(first));
            ++first; ++next;
        }
    }

    // Sort the edges by angle to X axis.
    std::sort(edgelist.begin(), edgelist.end(),
              [](const Edge& e1, const Edge& e2)
    {
        return e1.angleToXaxis() > e2.angleToXaxis();
    });

    // Add the two vertices from the first edge into the final polygon.
    sl::addVertex(rsh, edgelist.front().first());
    sl::addVertex(rsh, edgelist.front().second());

    // Sorting function for the nfp reference vertex search
    auto& cmp = __nfp::_vsort<RawShape>;

    // the reference (rightmost top) vertex so far
    top_nfp = *std::max_element(sl::cbegin(rsh), sl::cend(rsh), cmp );

    auto tmp = std::next(sl::begin(rsh));

    // Construct final nfp by placing each edge to the end of the previous
    for(auto eit = std::next(edgelist.begin());
        eit != edgelist.end();
        ++eit)
    {
        auto d = *tmp - eit->first();
        Vertex p = eit->second() + d;

        sl::addVertex(rsh, p);

        // Set the new reference vertex
        if(cmp(top_nfp, p)) top_nfp = p;

        tmp = std::next(tmp);
    }

    return {rsh, top_nfp};
}

template<class RawShape>
NfpResult<RawShape> nfpSimpleSimple(const RawShape& cstationary,
                                           const RawShape& cother)
{

    // Algorithms are from the original algorithm proposed in paper:
    // https://eprints.soton.ac.uk/36850/1/CORMSIS-05-05.pdf

    // /////////////////////////////////////////////////////////////////////////
    // Algorithm 1: Obtaining the minkowski sum
    // /////////////////////////////////////////////////////////////////////////

    // I guess this is not a full minkowski sum of the two input polygons by
    // definition. This yields a subset that is compatible with the next 2
    // algorithms.

    using Result = NfpResult<RawShape>;
    using Vertex = TPoint<RawShape>;
    using Coord = TCoord<Vertex>;
    using Edge = _Segment<Vertex>;
    namespace sl = shapelike;
    using std::signbit;
    using std::sort;
    using std::vector;
    using std::ref;
    using std::reference_wrapper;

    // TODO The original algorithms expects the stationary polygon in
    // counter clockwise and the orbiter in clockwise order.
    // So for preventing any further complication, I will make the input
    // the way it should be, than make my way around the orientations.

    // Reverse the stationary contour to counter clockwise
    auto stcont = sl::getContour(cstationary);
    std::reverse(stcont.begin(), stcont.end());
    RawShape stationary;
    sl::getContour(stationary) = stcont;

    // Reverse the orbiter contour to counter clockwise
    auto orbcont = sl::getContour(cother);

    std::reverse(orbcont.begin(), orbcont.end());

    // Copy the orbiter (contour only), we will have to work on it
    RawShape orbiter;
    sl::getContour(orbiter) = orbcont;

    // Step 1: Make the orbiter reverse oriented
    for(auto &v : sl::getContour(orbiter)) v = -v;

    // An egde with additional data for marking it
    struct MarkedEdge {
        Edge e; Radians turn_angle = 0; bool is_turning_point = false;
        MarkedEdge() = default;
        MarkedEdge(const Edge& ed, Radians ta, bool tp):
            e(ed), turn_angle(ta), is_turning_point(tp) {}
    };

    // Container for marked edges
    using EdgeList = vector<MarkedEdge>;

    EdgeList A, B;

    // This is how an edge list is created from the polygons
    auto fillEdgeList = [](EdgeList& L, const RawShape& poly, int dir) {
        L.reserve(sl::contourVertexCount(poly));

        auto it = sl::cbegin(poly);
        auto nextit = std::next(it);

        double turn_angle = 0;
        bool is_turn_point = false;

        while(nextit != sl::cend(poly)) {
            L.emplace_back(Edge(*it, *nextit), turn_angle, is_turn_point);
            it++; nextit++;
        }

        auto getTurnAngle = [](const Edge& e1, const Edge& e2) {
            auto phi = e1.angleToXaxis();
            auto phi_prev = e2.angleToXaxis();
            auto TwoPi = 2.0*Pi;
            if(phi > Pi) phi -= TwoPi;
            if(phi_prev > Pi) phi_prev -= TwoPi;
            auto turn_angle = phi-phi_prev;
            if(turn_angle > Pi) turn_angle -= TwoPi;
            return phi-phi_prev;
        };

        if(dir > 0) {
            auto eit = L.begin();
            auto enext = std::next(eit);

            eit->turn_angle = getTurnAngle(L.front().e, L.back().e);

            while(enext != L.end()) {
                enext->turn_angle = getTurnAngle( enext->e, eit->e);
                enext->is_turning_point =
                        signbit(enext->turn_angle) != signbit(eit->turn_angle);
                ++eit; ++enext;
            }

            L.front().is_turning_point = signbit(L.front().turn_angle) !=
                                         signbit(L.back().turn_angle);
        } else {
            std::cout << L.size() << std::endl;

            auto eit = L.rbegin();
            auto enext = std::next(eit);

            eit->turn_angle = getTurnAngle(L.back().e, L.front().e);

            while(enext != L.rend()) {
                enext->turn_angle = getTurnAngle(enext->e, eit->e);
                enext->is_turning_point =
                        signbit(enext->turn_angle) != signbit(eit->turn_angle);
                std::cout << enext->is_turning_point << " " << enext->turn_angle << std::endl;

                ++eit; ++enext;
            }

            L.back().is_turning_point = signbit(L.back().turn_angle) !=
                                        signbit(L.front().turn_angle);
        }
    };

    // Step 2: Fill the edgelists
    fillEdgeList(A, stationary, 1);
    fillEdgeList(B, orbiter, -1);

    // A reference to a marked edge that also knows its container
    struct MarkedEdgeRef {
        reference_wrapper<MarkedEdge> eref;
        reference_wrapper<vector<MarkedEdgeRef>> container;
        Coord dir = 1;  // Direction modifier

        inline Radians angleX() const { return eref.get().e.angleToXaxis(); }
        inline const Edge& edge() const { return eref.get().e; }
        inline Edge& edge() { return eref.get().e; }
        inline bool isTurningPoint() const {
            return eref.get().is_turning_point;
        }
        inline bool isFrom(const vector<MarkedEdgeRef>& cont ) {
            return &(container.get()) == &cont;
        }
        inline bool eq(const MarkedEdgeRef& mr) {
            return &(eref.get()) == &(mr.eref.get());
        }

        MarkedEdgeRef(reference_wrapper<MarkedEdge> er,
                      reference_wrapper<vector<MarkedEdgeRef>> ec):
            eref(er), container(ec), dir(1) {}

        MarkedEdgeRef(reference_wrapper<MarkedEdge> er,
                      reference_wrapper<vector<MarkedEdgeRef>> ec,
                      Coord d):
            eref(er), container(ec), dir(d) {}
    };

    using EdgeRefList = vector<MarkedEdgeRef>;

    // Comparing two marked edges
    auto sortfn = [](const MarkedEdgeRef& e1, const MarkedEdgeRef& e2) {
        return e1.angleX() < e2.angleX();
    };

    EdgeRefList Aref, Bref;     // We create containers for the references
    Aref.reserve(A.size()); Bref.reserve(B.size());

    // Fill reference container for the stationary polygon
    std::for_each(A.begin(), A.end(), [&Aref](MarkedEdge& me) {
        Aref.emplace_back( ref(me), ref(Aref) );
    });

    // Fill reference container for the orbiting polygon
    std::for_each(B.begin(), B.end(), [&Bref](MarkedEdge& me) {
        Bref.emplace_back( ref(me), ref(Bref) );
    });

    struct EdgeGroup { typename EdgeRefList::const_iterator first, last; };

    auto mink = [sortfn] // the Mink(Q, R, direction) sub-procedure
            (const EdgeGroup& Q, const EdgeGroup& R, bool positive)
    {

        // Step 1 "merge sort_list(Q) and sort_list(R) to form merge_list(Q,R)"
        // Sort the containers of edge references and merge them.
        // Q could be sorted only once and be reused here but we would still
        // need to merge it with sorted(R).

        EdgeRefList merged;
        EdgeRefList S, seq;
        merged.reserve((Q.last - Q.first) + (R.last - R.first));

        merged.insert(merged.end(), Q.first, Q.last);
        merged.insert(merged.end(), R.first, R.last);
        sort(merged.begin(), merged.end(), sortfn);

        // Step 2 "set i = 1, k = 1, direction = 1, s1 = q1"
        // we dont use i, instead, q is an iterator into Q. k would be an index
        // into the merged sequence but we use "it" as an iterator for that

        // here we obtain references for the containers for later comparisons
        const auto& Rcont = R.first->container.get();
        const auto& Qcont = Q.first->container.get();

        // Set the intial direction
        Coord dir = positive? 1 : -1;

        // roughly i = 1 (so q = Q.first) and s1 = q1 so S[0] = q;
        auto q = Q.first;
        S.push_back(*q++);

        // Roughly step 3
        while(q != Q.last) {
            auto it = merged.begin();
            while(it != merged.end() && !(it->eq(*(Q.first))) ) {
                if(it->isFrom(Rcont)) {
                    auto s = *it;
                    s.dir = dir;
                    S.push_back(s);
                }
                if(it->eq(*q)) {
                    S.push_back(*q);
                    if(it->isTurningPoint()) dir = -dir;
                    if(q != Q.first) it += dir;
                }
                else it += dir;
            }
            ++q; // "Set i = i + 1"
        }

        // Step 4:

        // "Let starting edge r1 be in position si in sequence"
        // whaaat? I guess this means the following:
        S[0] = *R.first;
        auto it = S.begin();

        // "Set j = 1, next = 2, direction = 1, seq1 = si"
        // we dont use j, seq is expanded dynamically.
        dir = 1; auto next = std::next(R.first);

        // Step 5:
        // "If all si edges have been allocated to seqj" should mean that
        // we loop until seq has equal size with S
        while(seq.size() < S.size()) {
            ++it; if(it == S.end()) it = S.begin();

            if(it->isFrom(Qcont)) {
                seq.push_back(*it); // "If si is from Q, j = j + 1, seqj = si"

                // "If si is a turning point in Q,
                // direction = - direction, next = next + direction"
                if(it->isTurningPoint()) { dir = -dir; next += dir; }
            }

            if(it->eq(*next) && dir == next->dir) { // "If si = direction.rnext"
                // "j = j + 1, seqj = si, next = next + direction"
                seq.push_back(*it); next += dir;
            }
        }

        return seq;
    };

    EdgeGroup R{ Bref.begin(), Bref.begin() }, Q{ Aref.begin(), Aref.end() };
    auto it = Bref.begin();
    bool orientation = true;
    EdgeRefList seqlist;
    seqlist.reserve(3*(Aref.size() + Bref.size()));

    while(it != Bref.end()) // This is step 3 and step 4 in one loop
        if(it->isTurningPoint()) {
            R = {R.last, it++};
            auto seq = mink(Q, R, orientation);

            // TODO step 6 (should be 5 shouldn't it?): linking edges from A
            // I don't get this step

            seqlist.insert(seqlist.end(), seq.begin(), seq.end());
            orientation = !orientation;
        } else ++it;

    if(seqlist.empty()) seqlist = mink(Q, {Bref.begin(), Bref.end()}, true);

    // /////////////////////////////////////////////////////////////////////////
    // Algorithm 2: breaking Minkowski sums into track line trips
    // /////////////////////////////////////////////////////////////////////////


    // /////////////////////////////////////////////////////////////////////////
    // Algorithm 3: finding the boundary of the NFP from track line trips
    // /////////////////////////////////////////////////////////////////////////



    return Result(stationary, Vertex());
}

// Specializable NFP implementation class. Specialize it if you have a faster
// or better NFP implementation
template<class RawShape, NfpLevel nfptype>
struct NfpImpl {
    NfpResult<RawShape> operator()(const RawShape& sh, const RawShape& other)
    {
        static_assert(nfptype == NfpLevel::CONVEX_ONLY,
                      "Nfp::noFitPolygon() unimplemented!");

        // Libnest2D has a default implementation for convex polygons and will
        // use it if feasible.
        return nfpConvexOnly(sh, other);
    }
};

/// Helper function to get the NFP
template<NfpLevel nfptype, class RawShape>
inline NfpResult<RawShape> noFitPolygon(const RawShape& sh,
                                        const RawShape& other)
{
    NfpImpl<RawShape, nfptype> nfps;
    return nfps(sh, other);
}

}

}

#endif // GEOMETRIES_NOFITPOLYGON_HPP<|MERGE_RESOLUTION|>--- conflicted
+++ resolved
@@ -128,24 +128,10 @@
  * This way it does not matter in what order the vertices are stored, the
  * reference will be always the same for the same polygon.
  */
-<<<<<<< HEAD
-template<class RawShape>
-inline static TPoint<RawShape> referenceVertex(const RawShape& sh)
+template<class RawShape>
+inline TPoint<RawShape> referenceVertex(const RawShape& sh)
 {
     return rightmostUpVertex(sh);
-}
-
-=======
->>>>>>> 4390131a
-template<class RawShape>
-inline TPoint<RawShape> referenceVertex(const RawShape& sh)
-{
-<<<<<<< HEAD
-    NfpImpl<RawShape, nfptype> nfps;
-    return nfps(sh, other);
-=======
-    return rightmostUpVertex(sh);
->>>>>>> 4390131a
 }
 
 /**
